/*
 *   Copyright (C) 2015-2020 by Jonathan Naylor G4KLX
 *
 *   This program is free software; you can redistribute it and/or modify
 *   it under the terms of the GNU General Public License as published by
 *   the Free Software Foundation; either version 2 of the License, or
 *   (at your option) any later version.
 *
 *   This program is distributed in the hope that it will be useful,
 *   but WITHOUT ANY WARRANTY; without even the implied warranty of
 *   MERCHANTABILITY or FITNESS FOR A PARTICULAR PURPOSE.  See the
 *   GNU General Public License for more details.
 *
 *   You should have received a copy of the GNU General Public License
 *   along with this program; if not, write to the Free Software
 *   Foundation, Inc., 675 Mass Ave, Cambridge, MA 02139, USA.
 */

#if !defined(VERSION_H)
#define	VERSION_H

<<<<<<< HEAD
const char* VERSION = "20200527";
=======
const char* VERSION = "20200608";
>>>>>>> 933b9ef0

#endif<|MERGE_RESOLUTION|>--- conflicted
+++ resolved
@@ -19,10 +19,6 @@
 #if !defined(VERSION_H)
 #define	VERSION_H
 
-<<<<<<< HEAD
-const char* VERSION = "20200527";
-=======
 const char* VERSION = "20200608";
->>>>>>> 933b9ef0
 
 #endif