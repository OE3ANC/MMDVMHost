/*
 *   Copyright (C) 2015-2020 by Jonathan Naylor G4KLX
 *
 *   This program is free software; you can redistribute it and/or modify
 *   it under the terms of the GNU General Public License as published by
 *   the Free Software Foundation; either version 2 of the License, or
 *   (at your option) any later version.
 *
 *   This program is distributed in the hope that it will be useful,
 *   but WITHOUT ANY WARRANTY; without even the implied warranty of
 *   MERCHANTABILITY or FITNESS FOR A PARTICULAR PURPOSE.  See the
 *   GNU General Public License for more details.
 *
 *   You should have received a copy of the GNU General Public License
 *   along with this program; if not, write to the Free Software
 *   Foundation, Inc., 675 Mass Ave, Cambridge, MA 02139, USA.
 */

#if !defined(VERSION_H)
#define	VERSION_H

<<<<<<< HEAD
const char* VERSION = "20200624";
=======
const char* VERSION = "20200620";
>>>>>>> f936a6c5

#endif<|MERGE_RESOLUTION|>--- conflicted
+++ resolved
@@ -19,10 +19,6 @@
 #if !defined(VERSION_H)
 #define	VERSION_H
 
-<<<<<<< HEAD
-const char* VERSION = "20200624";
-=======
-const char* VERSION = "20200620";
->>>>>>> f936a6c5
+const char* VERSION = "20200625";
 
 #endif