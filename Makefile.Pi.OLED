# This makefile is for use with the Raspberry Pi when using an OLED display. The wiringpi library is not needed.

CC      = cc
CXX     = c++
CFLAGS  = -g -O3 -Wall -std=c++0x -pthread -DHAVE_LOG_H -DOLED -I/usr/local/include
<<<<<<< HEAD
LIBS    = -lArduiPi_OLED -lwiringPi -lpthread -lsamplerate -lutil
=======
LIBS    = -lArduiPi_OLED -lpthread

# If you use NetBSD, add following CFLAGS
#CFLAGS += -L/usr/local/lib -Wl,-rpath=/usr/local/lib

>>>>>>> 64a20d9d
LDFLAGS = -g -L/usr/local/lib

OBJECTS = AMBEFEC.o AX25Control.o AX25Network.o BCH.o BPTC19696.o CASTInfo.o Conf.o CRC.o Display.o DMRControl.o DMRCSBK.o DMRData.o \
	DMRDataHeader.o DMREMB.o DMREmbeddedData.o DMRFullLC.o DMRLookup.o DMRLC.o DMRNetwork.o DMRShortLC.o DMRSlot.o DMRSlotType.o \
	DMRAccessControl.o DMRTA.o DMRTrellis.o DStarControl.o DStarHeader.o DStarNetwork.o DStarSlowData.o FMControl.o FMNetwork.o \
	Golay2087.o Golay24128.o Hamming.o I2CController.o IIRDirectForm1Filter.o OLED.o LCDproc.o Log.o MMDVMHost.o Modem.o \
	ModemSerialPort.o Mutex.o NetworkInfo.o Nextion.o NullDisplay.o NullModem.o NXDNAudio.o NXDNControl.o NXDNConvolution.o \
	NXDNCRC.o NXDNFACCH1.o NXDNLayer3.o NXDNIcomNetwork.o NXDNKenwoodNetwork.o NXDNLICH.o NXDNLookup.o NXDNNetwork.o NXDNSACCH.o \
	NXDNUDCH.o P25Audio.o P25Control.o P25Data.o P25LowSpeedData.o P25Network.o P25NID.o P25Trellis.o P25Utils.o \
	PseudoTTYController.o POCSAGControl.o POCSAGNetwork.o QR1676.o RemoteControl.o RS129.o RS241213.o RSSIInterpolator.o \
	SerialController.o SerialModem.o SerialPort.o StopWatch.o Sync.o TFTSerial.o TFTSurenoo.o Thread.o Timer.o UDPSocket.o \
	UMP.o UserDB.o UserDBentry.o Utils.o YSFControl.o YSFConvolution.o YSFFICH.o YSFNetwork.o YSFPayload.o

all:		MMDVMHost RemoteCommand

MMDVMHost:	GitVersion.h $(OBJECTS) 
		$(CXX) $(OBJECTS) $(CFLAGS) $(LIBS) -o MMDVMHost

RemoteCommand:	Log.o RemoteCommand.o UDPSocket.o
		$(CXX) Log.o RemoteCommand.o UDPSocket.o $(CFLAGS) $(LIBS) -o RemoteCommand

%.o: %.cpp
		$(CXX) $(CFLAGS) -c -o $@ $<

.PHONY install:
install: all
		install -m 755 MMDVMHost /usr/local/bin/
		install -m 755 RemoteCommand /usr/local/bin/

.PHONY install-service:
install-service: install /etc/MMDVM.ini
		@useradd --user-group -M --system mmdvm --shell /bin/false || true
		@usermod --groups dialout --append mmdvm || true
		@mkdir /var/log/mmdvm || true
		@chown mmdvm:mmdvm /var/log/mmdvm
		@cp ./linux/systemd/mmdvmhost.service /lib/systemd/system/
		@systemctl enable mmdvmhost.service

/etc/MMDVM.ini:
		@cp -n MMDVM.ini /etc/MMDVM.ini
		@sed -i 's/FilePath=./FilePath=\/var\/log\/mmdvm\//' /etc/MMDVM.ini
		@sed -i 's/Daemon=0/Daemon=1/' /etc/MMDVM.ini
		@chown mmdvm:mmdvm /etc/MMDVM.ini

.PHONY uninstall-service:
uninstall-service:
		@systemctl stop mmdvmhost.service || true
		@systemctl disable mmdvmhost.service || true
		@rm -f /usr/local/bin/MMDVMHost || true
		@rm -f /lib/systemd/system/mmdvmhost.service || true

clean:
		$(RM) MMDVMHost RemoteCommand *.o *.d *.bak *~ GitVersion.h

# Export the current git version if the index file exists, else 000...
GitVersion.h:
ifneq ("$(wildcard .git/index)","")
	echo "const char *gitversion = \"$(shell git rev-parse HEAD)\";" > $@ 
else
	echo "const char *gitversion = \"0000000000000000000000000000000000000000\";" > $@
endif
<|MERGE_RESOLUTION|>--- conflicted
+++ resolved
@@ -3,15 +3,11 @@
 CC      = cc
 CXX     = c++
 CFLAGS  = -g -O3 -Wall -std=c++0x -pthread -DHAVE_LOG_H -DOLED -I/usr/local/include
-<<<<<<< HEAD
-LIBS    = -lArduiPi_OLED -lwiringPi -lpthread -lsamplerate -lutil
-=======
-LIBS    = -lArduiPi_OLED -lpthread
+LIBS    = -lArduiPi_OLED -lpthread -lsamplerate -lutil
 
 # If you use NetBSD, add following CFLAGS
 #CFLAGS += -L/usr/local/lib -Wl,-rpath=/usr/local/lib
 
->>>>>>> 64a20d9d
 LDFLAGS = -g -L/usr/local/lib
 
 OBJECTS = AMBEFEC.o AX25Control.o AX25Network.o BCH.o BPTC19696.o CASTInfo.o Conf.o CRC.o Display.o DMRControl.o DMRCSBK.o DMRData.o \
