/*
 *	Copyright (C) 2009,2014,2015,2016,2021 Jonathan Naylor, G4KLX
 *
 *	This program is free software; you can redistribute it and/or modify
 *	it under the terms of the GNU General Public License as published by
 *	the Free Software Foundation; version 2 of the License.
 *
 *	This program is distributed in the hope that it will be useful,
 *	but WITHOUT ANY WARRANTY; without even the implied warranty of
 *	MERCHANTABILITY or FITNESS FOR A PARTICULAR PURPOSE.  See the
 *	GNU General Public License for more details.
 */

#include "Utils.h"
#include "Log.h"

#include <cstdio>
#include <cassert>

void CUtils::dump(const std::string& title, const unsigned char* data, unsigned int length)
{
	assert(data != NULL);

	dump(2U, title, data, length);
}

void CUtils::dump(int level, const std::string& title, const unsigned char* data, unsigned int length)
{
	assert(data != NULL);

	::Log(level, "%s", title.c_str());

	unsigned int offset = 0U;

	while (length > 0U) {
		std::string output;

		unsigned int bytes = (length > 16U) ? 16U : length;

		for (unsigned i = 0U; i < bytes; i++) {
			char temp[10U];
			::sprintf(temp, "%02X ", data[offset + i]);
			output += temp;
		}

		for (unsigned int i = bytes; i < 16U; i++)
			output += "   ";

		output += "   *";

		for (unsigned i = 0U; i < bytes; i++) {
			unsigned char c = data[offset + i];

			if (::isprint(c))
				output += c;
			else
				output += '.';
		}

		output += '*';

		::Log(level, "%04X:  %s", offset, output.c_str());

		offset += 16U;

		if (length >= 16U)
			length -= 16U;
		else
			length = 0U;
	}
}

void CUtils::dump(const std::string& title, const bool* bits, unsigned int length)
{
	assert(bits != NULL);

	dump(2U, title, bits, length);
}

void CUtils::dump(int level, const std::string& title, const bool* bits, unsigned int length)
{
	assert(bits != NULL);

	unsigned char bytes[100U];
	unsigned int nBytes = 0U;
	for (unsigned int n = 0U; n < length; n += 8U, nBytes++)
		bitsToByteBE(bits + n, bytes[nBytes]);

	dump(level, title, bytes, nBytes);
}

void CUtils::byteToBitsBE(unsigned char byte, bool* bits)
{
	assert(bits != NULL);

	bits[0U] = (byte & 0x80U) == 0x80U;
	bits[1U] = (byte & 0x40U) == 0x40U;
	bits[2U] = (byte & 0x20U) == 0x20U;
	bits[3U] = (byte & 0x10U) == 0x10U;
	bits[4U] = (byte & 0x08U) == 0x08U;
	bits[5U] = (byte & 0x04U) == 0x04U;
	bits[6U] = (byte & 0x02U) == 0x02U;
	bits[7U] = (byte & 0x01U) == 0x01U;
}

void CUtils::byteToBitsLE(unsigned char byte, bool* bits)
{
	assert(bits != NULL);

	bits[0U] = (byte & 0x01U) == 0x01U;
	bits[1U] = (byte & 0x02U) == 0x02U;
	bits[2U] = (byte & 0x04U) == 0x04U;
	bits[3U] = (byte & 0x08U) == 0x08U;
	bits[4U] = (byte & 0x10U) == 0x10U;
	bits[5U] = (byte & 0x20U) == 0x20U;
	bits[6U] = (byte & 0x40U) == 0x40U;
	bits[7U] = (byte & 0x80U) == 0x80U;
}

void CUtils::bitsToByteBE(const bool* bits, unsigned char& byte)
{
	assert(bits != NULL);

	byte  = bits[0U] ? 0x80U : 0x00U;
	byte |= bits[1U] ? 0x40U : 0x00U;
	byte |= bits[2U] ? 0x20U : 0x00U;
	byte |= bits[3U] ? 0x10U : 0x00U;
	byte |= bits[4U] ? 0x08U : 0x00U;
	byte |= bits[5U] ? 0x04U : 0x00U;
	byte |= bits[6U] ? 0x02U : 0x00U;
	byte |= bits[7U] ? 0x01U : 0x00U;
}

void CUtils::bitsToByteLE(const bool* bits, unsigned char& byte)
{
	assert(bits != NULL);

	byte  = bits[0U] ? 0x01U : 0x00U;
	byte |= bits[1U] ? 0x02U : 0x00U;
	byte |= bits[2U] ? 0x04U : 0x00U;
	byte |= bits[3U] ? 0x08U : 0x00U;
	byte |= bits[4U] ? 0x10U : 0x00U;
	byte |= bits[5U] ? 0x20U : 0x00U;
	byte |= bits[6U] ? 0x40U : 0x00U;
	byte |= bits[7U] ? 0x80U : 0x00U;
}

<<<<<<< HEAD
unsigned int CUtils::countBits(unsigned int v)
{
	unsigned int count = 0U;

	while (v != 0U) {
		v &= v - 1U;
		count++;
	}

	return count;
=======
void CUtils::removeChar(unsigned char * haystack, char needdle)
{
    unsigned int i = 0;
	unsigned int j = 0;

    while (haystack[i] != '\0') {
        if (haystack[i] != needdle)
            haystack[j++] = haystack[i];
		i++;
	}
 
    haystack[j] = '\0';
>>>>>>> e2d61d15
}<|MERGE_RESOLUTION|>--- conflicted
+++ resolved
@@ -145,7 +145,6 @@
 	byte |= bits[7U] ? 0x80U : 0x00U;
 }
 
-<<<<<<< HEAD
 unsigned int CUtils::countBits(unsigned int v)
 {
 	unsigned int count = 0U;
@@ -156,7 +155,8 @@
 	}
 
 	return count;
-=======
+}
+
 void CUtils::removeChar(unsigned char * haystack, char needdle)
 {
     unsigned int i = 0;
@@ -169,5 +169,4 @@
 	}
  
     haystack[j] = '\0';
->>>>>>> e2d61d15
 }