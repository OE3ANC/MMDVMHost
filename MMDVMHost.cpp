--- conflicted
+++ resolved
@@ -441,11 +441,7 @@
 			dmrBeaconIntervalTimer.start();
 		}
 
-<<<<<<< HEAD
-		dmr = new CDMRControl(id, colorCode, callHang, selfOnly, embeddedLCOnly, dumpTAData, prefixes, blackList, whiteList, slot1TGWhiteList, slot2TGWhiteList, m_timeout, m_modem, m_dmrNetwork, m_display, m_duplex, m_dmrLookup, rssi);
-=======
-		dmr = new CDMRControl(id, colorCode, callHang, selfOnly, embeddedLCOnly, dumpTAData, prefixes, blackList, whiteList, slot1TGWhiteList, slot2TGWhiteList, m_timeout, m_modem, m_dmrNetwork, m_display, m_duplex, m_lookup, rssi, jitter);
->>>>>>> bf1773eb
+		dmr = new CDMRControl(id, colorCode, callHang, selfOnly, embeddedLCOnly, dumpTAData, prefixes, blackList, whiteList, slot1TGWhiteList, slot2TGWhiteList, m_timeout, m_modem, m_dmrNetwork, m_display, m_duplex, m_dmrLookup, rssi, jitter);
 
 		m_dmrTXTimer.setTimeout(txHang);
 	}
