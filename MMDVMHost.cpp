/*
 *   Copyright (C) 2015-2020 by Jonathan Naylor G4KLX
 *
 *   This program is free software; you can redistribute it and/or modify
 *   it under the terms of the GNU General Public License as published by
 *   the Free Software Foundation; either version 2 of the License, or
 *   (at your option) any later version.
 *
 *   This program is distributed in the hope that it will be useful,
 *   but WITHOUT ANY WARRANTY; without even the implied warranty of
 *   MERCHANTABILITY or FITNESS FOR A PARTICULAR PURPOSE.  See the
 *   GNU General Public License for more details.
 *
 *   You should have received a copy of the GNU General Public License
 *   along with this program; if not, write to the Free Software
 *   Foundation, Inc., 675 Mass Ave, Cambridge, MA 02139, USA.
 */

#include "MMDVMHost.h"
#include "RSSIInterpolator.h"
#include "SerialController.h"
#include "Version.h"
#include "StopWatch.h"
#include "Defines.h"
#include "Thread.h"
#include "Log.h"
#include "GitVersion.h"

#include <cstdio>
#include <vector>

#include <cstdlib>

#if !defined(_WIN32) && !defined(_WIN64)
#include <sys/types.h>
#include <unistd.h>
#include <signal.h>
#include <fcntl.h>
#include <pwd.h>
#endif

#if defined(_WIN32) || defined(_WIN64)
const char* DEFAULT_INI_FILE = "MMDVM.ini";
#else
const char* DEFAULT_INI_FILE = "/etc/MMDVM.ini";
#endif

static bool m_killed = false;
static int  m_signal = 0;

#if !defined(_WIN32) && !defined(_WIN64)
static void sigHandler(int signum)
{
	m_killed = true;
	m_signal = signum;
}
#endif

const char* HEADER1 = "This software is for use on amateur radio networks only,";
const char* HEADER2 = "it is to be used for educational purposes only. Its use on";
const char* HEADER3 = "commercial networks is strictly prohibited.";
const char* HEADER4 = "Copyright(C) 2015-2020 by Jonathan Naylor, G4KLX and others";

int main(int argc, char** argv)
{
	const char* iniFile = DEFAULT_INI_FILE;
	if (argc > 1) {
 		for (int currentArg = 1; currentArg < argc; ++currentArg) {
			std::string arg = argv[currentArg];
			if ((arg == "-v") || (arg == "--version")) {
				::fprintf(stdout, "MMDVMHost version %s git #%.7s\n", VERSION, gitversion);
				return 0;
			} else if (arg.substr(0,1) == "-") {
				::fprintf(stderr, "Usage: MMDVMHost [-v|--version] [filename]\n");
				return 1;
			} else {
				iniFile = argv[currentArg];
			}
		}
	}

#if !defined(_WIN32) && !defined(_WIN64)
	::signal(SIGINT,  sigHandler);
	::signal(SIGTERM, sigHandler);
	::signal(SIGHUP,  sigHandler);
#endif

	int ret = 0;

	do {
		m_signal = 0;

		CMMDVMHost* host = new CMMDVMHost(std::string(iniFile));
		ret = host->run();

		delete host;

		if (m_signal == 2)
			::LogInfo("MMDVMHost-%s exited on receipt of SIGINT", VERSION);

		if (m_signal == 15)
			::LogInfo("MMDVMHost-%s exited on receipt of SIGTERM", VERSION);

		if (m_signal == 1)
			::LogInfo("MMDVMHost-%s is restarting on receipt of SIGHUP", VERSION);
	} while (m_signal == 1);

	::LogFinalise();

	return ret;
}

CMMDVMHost::CMMDVMHost(const std::string& confFile) :
m_conf(confFile),
m_modem(NULL),
m_dstar(NULL),
m_dmr(NULL),
m_ysf(NULL),
m_p25(NULL),
m_nxdn(NULL),
m_pocsag(NULL),
m_fm(NULL),
m_dstarNetwork(NULL),
m_dmrNetwork(NULL),
m_ysfNetwork(NULL),
m_p25Network(NULL),
m_nxdnNetwork(NULL),
m_pocsagNetwork(NULL),
m_fmNetwork(NULL),
m_display(NULL),
m_ump(NULL),
m_mode(MODE_IDLE),
m_dstarRFModeHang(10U),
m_dmrRFModeHang(10U),
m_ysfRFModeHang(10U),
m_p25RFModeHang(10U),
m_nxdnRFModeHang(10U),
m_fmRFModeHang(10U),
m_dstarNetModeHang(3U),
m_dmrNetModeHang(3U),
m_ysfNetModeHang(3U),
m_p25NetModeHang(3U),
m_nxdnNetModeHang(3U),
m_pocsagNetModeHang(3U),
m_fmNetModeHang(3U),
m_modeTimer(1000U),
m_dmrTXTimer(1000U),
m_cwIdTimer(1000U),
m_duplex(false),
m_timeout(180U),
m_dstarEnabled(false),
m_dmrEnabled(false),
m_ysfEnabled(false),
m_p25Enabled(false),
m_nxdnEnabled(false),
m_pocsagEnabled(false),
m_fmEnabled(false),
m_cwIdTime(0U),
m_dmrLookup(NULL),
m_nxdnLookup(NULL),
m_callsign(),
m_id(0U),
m_cwCallsign(),
m_lockFileEnabled(false),
m_lockFileName(),
m_mobileGPS(NULL),
m_remoteControl(NULL),
m_fixedMode(false)
{
}

CMMDVMHost::~CMMDVMHost()
{
}

int CMMDVMHost::run()
{
	bool ret = m_conf.read();
	if (!ret) {
		::fprintf(stderr, "MMDVMHost: cannot read the .ini file\n");
		return 1;
	}

#if !defined(_WIN32) && !defined(_WIN64)
	bool m_daemon = m_conf.getDaemon();
	if (m_daemon) {
		// Create new process
		pid_t pid = ::fork();
		if (pid == -1) {
			::fprintf(stderr, "Couldn't fork() , exiting\n");
			return -1;
		} else if (pid != 0) {
			exit(EXIT_SUCCESS);
		}

		// Create new session and process group
		if (::setsid() == -1){
			::fprintf(stderr, "Couldn't setsid(), exiting\n");
			return -1;
		}

		// Set the working directory to the root directory
		if (::chdir("/") == -1){
			::fprintf(stderr, "Couldn't cd /, exiting\n");
			return -1;
		}

#if !defined(HD44780) && !defined(OLED) && !defined(_OPENWRT)
		// If we are currently root...
		if (getuid() == 0) {
			struct passwd* user = ::getpwnam("mmdvm");
			if (user == NULL) {
				::fprintf(stderr, "Could not get the mmdvm user, exiting\n");
				return -1;
			}

			uid_t mmdvm_uid = user->pw_uid;
			gid_t mmdvm_gid = user->pw_gid;

			// Set user and group ID's to mmdvm:mmdvm
			if (::setgid(mmdvm_gid) != 0) {
				::fprintf(stderr, "Could not set mmdvm GID, exiting\n");
				return -1;
			}

			if (::setuid(mmdvm_uid) != 0) {
				::fprintf(stderr, "Could not set mmdvm UID, exiting\n");
				return -1;
			}

			// Double check it worked (AKA Paranoia)
			if (::setuid(0) != -1){
				::fprintf(stderr, "It's possible to regain root - something is wrong!, exiting\n");
				return -1;
			}
		}
	}
#else
	::fprintf(stderr, "Dropping root permissions in daemon mode is disabled.\n");
	}
#endif
#endif

#if !defined(_WIN32) && !defined(_WIN64)
	ret = ::LogInitialise(m_daemon, m_conf.getLogFilePath(), m_conf.getLogFileRoot(), m_conf.getLogFileLevel(), m_conf.getLogDisplayLevel());
#else
	ret = ::LogInitialise(false, m_conf.getLogFilePath(), m_conf.getLogFileRoot(), m_conf.getLogFileLevel(), m_conf.getLogDisplayLevel());
#endif
	if (!ret) {
		::fprintf(stderr, "MMDVMHost: unable to open the log file\n");
		return 1;
	}

#if !defined(_WIN32) && !defined(_WIN64)
	if (m_daemon) {
		::close(STDIN_FILENO);
		::close(STDOUT_FILENO);
	}
#endif

	LogInfo(HEADER1);
	LogInfo(HEADER2);
	LogInfo(HEADER3);
	LogInfo(HEADER4);

	LogMessage("MMDVMHost-%s is starting", VERSION);
	LogMessage("Built %s %s (GitID #%.7s)", __TIME__, __DATE__, gitversion);

	readParams();

	ret = createModem();
	if (!ret)
		return 1;

	if (m_conf.getUMPEnabled()) {
		std::string port = m_conf.getUMPPort();

		LogInfo("Universal MMDVM Peripheral");
		LogInfo("    Port: %s", port.c_str());

		m_ump = new CUMP(port);
		bool ret = m_ump->open();
		if (!ret) {
			delete m_ump;
			m_ump = NULL;
		}
	}

	m_display = CDisplay::createDisplay(m_conf,m_ump,m_modem);

	if (m_dstarEnabled && m_conf.getDStarNetworkEnabled()) {
		ret = createDStarNetwork();
		if (!ret)
			return 1;
	}

	if (m_dmrEnabled && m_conf.getDMRNetworkEnabled()) {
		ret = createDMRNetwork();
		if (!ret)
			return 1;
	}

	if (m_ysfEnabled && m_conf.getFusionNetworkEnabled()) {
		ret = createYSFNetwork();
		if (!ret)
			return 1;
	}

	if (m_p25Enabled && m_conf.getP25NetworkEnabled()) {
		ret = createP25Network();
		if (!ret)
			return 1;
	}

	if (m_nxdnEnabled && m_conf.getNXDNNetworkEnabled()) {
		ret = createNXDNNetwork();
		if (!ret)
			return 1;
	}

	if (m_pocsagEnabled && m_conf.getPOCSAGNetworkEnabled()) {
		ret = createPOCSAGNetwork();
		if (!ret)
			return 1;
	}

	if (m_fmEnabled && m_conf.getFMNetworkEnabled()) {
		ret = createFMNetwork();
		if (!ret)
			return 1;
	}

	in_addr transparentAddress;
	unsigned int transparentPort = 0U;
	CUDPSocket* transparentSocket = NULL;

	unsigned int sendFrameType = 0U;
	if (m_conf.getTransparentEnabled()) {
		std::string remoteAddress = m_conf.getTransparentRemoteAddress();
		unsigned int remotePort   = m_conf.getTransparentRemotePort();
		unsigned int localPort    = m_conf.getTransparentLocalPort();
		sendFrameType             = m_conf.getTransparentSendFrameType();

		LogInfo("Transparent Data");
		LogInfo("    Remote Address: %s", remoteAddress.c_str());
		LogInfo("    Remote Port: %u", remotePort);
		LogInfo("    Local Port: %u", localPort);
		LogInfo("    Send Frame Type: %u", sendFrameType);

		transparentAddress = CUDPSocket::lookup(remoteAddress);
		transparentPort    = remotePort;

		transparentSocket = new CUDPSocket(localPort);
		ret = transparentSocket->open();
		if (!ret) {
			LogWarning("Could not open the Transparent data socket, disabling");
			delete transparentSocket;
			transparentSocket = NULL;
			sendFrameType=0;
		}
		m_modem->setTransparentDataParams(sendFrameType);
	}

	if (m_conf.getLockFileEnabled()) {
		m_lockFileEnabled = true;
		m_lockFileName    = m_conf.getLockFileName();

		LogInfo("Lock File Parameters");
		LogInfo("    Name: %s", m_lockFileName.c_str());

		removeLockFile();
	}

	if (m_conf.getCWIdEnabled()) {
		unsigned int time = m_conf.getCWIdTime();
		m_cwCallsign      = m_conf.getCWIdCallsign();

		LogInfo("CW Id Parameters");
		LogInfo("    Time: %u mins", time);
		LogInfo("    Callsign: %s", m_cwCallsign.c_str());

		m_cwIdTime = time * 60U;

		m_cwIdTimer.setTimeout(m_cwIdTime / 4U);
		m_cwIdTimer.start();
	}

	// For all modes we handle RSSI
	std::string rssiMappingFile = m_conf.getModemRSSIMappingFile();

	CRSSIInterpolator* rssi = new CRSSIInterpolator;
	if (!rssiMappingFile.empty()) {
		LogInfo("RSSI");
		LogInfo("    Mapping File: %s", rssiMappingFile.c_str());
		rssi->load(rssiMappingFile);
	}

	// For DMR and P25 we try to map IDs to callsigns
	if (m_dmrEnabled || m_p25Enabled) {
		std::string lookupFile  = m_conf.getDMRIdLookupFile();
		unsigned int reloadTime = m_conf.getDMRIdLookupTime();

		LogInfo("DMR Id Lookups");
		LogInfo("    File: %s", lookupFile.length() > 0U ? lookupFile.c_str() : "None");
		if (reloadTime > 0U)
			LogInfo("    Reload: %u hours", reloadTime);

		m_dmrLookup = new CDMRLookup(lookupFile, reloadTime);
		m_dmrLookup->read();
	}

	CStopWatch stopWatch;
	stopWatch.start();

	if (m_dstarEnabled) {
		std::string module                 = m_conf.getDStarModule();
		bool selfOnly                      = m_conf.getDStarSelfOnly();
		std::vector<std::string> blackList = m_conf.getDStarBlackList();
		bool ackReply                      = m_conf.getDStarAckReply();
		unsigned int ackTime               = m_conf.getDStarAckTime();
		bool ackMessage                    = m_conf.getDStarAckMessage();
		bool errorReply                    = m_conf.getDStarErrorReply();
		bool remoteGateway                 = m_conf.getDStarRemoteGateway();
		m_dstarRFModeHang                  = m_conf.getDStarModeHang();

		LogInfo("D-Star RF Parameters");
		LogInfo("    Module: %s", module.c_str());
		LogInfo("    Self Only: %s", selfOnly ? "yes" : "no");
		LogInfo("    Ack Reply: %s", ackReply ? "yes" : "no");
		LogInfo("    Ack message: %s", ackMessage ? "RSSI" : "BER");
		LogInfo("    Ack Time: %ums", ackTime);
		LogInfo("    Error Reply: %s", errorReply ? "yes" : "no");
		LogInfo("    Remote Gateway: %s", remoteGateway ? "yes" : "no");
		LogInfo("    Mode Hang: %us", m_dstarRFModeHang);

		if (blackList.size() > 0U)
			LogInfo("    Black List: %u", blackList.size());

		m_dstar = new CDStarControl(m_callsign, module, selfOnly, ackReply, ackTime, ackMessage, errorReply, blackList, m_dstarNetwork, m_display, m_timeout, m_duplex, remoteGateway, rssi);
	}

	DMR_BEACONS dmrBeacons = DMR_BEACONS_OFF;
	CTimer dmrBeaconIntervalTimer(1000U);
	CTimer dmrBeaconDurationTimer(1000U);

	if (m_dmrEnabled) {
		unsigned int id             = m_conf.getDMRId();
		unsigned int colorCode      = m_conf.getDMRColorCode();
		bool selfOnly               = m_conf.getDMRSelfOnly();
		bool embeddedLCOnly         = m_conf.getDMREmbeddedLCOnly();
		bool dumpTAData             = m_conf.getDMRDumpTAData();
		std::vector<unsigned int> prefixes  = m_conf.getDMRPrefixes();
		std::vector<unsigned int> blackList = m_conf.getDMRBlackList();
		std::vector<unsigned int> whiteList = m_conf.getDMRWhiteList();
		std::vector<unsigned int> slot1TGWhiteList = m_conf.getDMRSlot1TGWhiteList();
		std::vector<unsigned int> slot2TGWhiteList = m_conf.getDMRSlot2TGWhiteList();
		unsigned int callHang       = m_conf.getDMRCallHang();
		unsigned int txHang         = m_conf.getDMRTXHang();
		unsigned int jitter         = m_conf.getDMRNetworkJitter();
		m_dmrRFModeHang             = m_conf.getDMRModeHang();
		dmrBeacons                  = m_conf.getDMRBeacons();
		DMR_OVCM_TYPES ovcm         = m_conf.getDMROVCM();

		if (txHang > m_dmrRFModeHang)
			txHang = m_dmrRFModeHang;

		if (m_conf.getDMRNetworkEnabled()) {
			if (txHang > m_dmrNetModeHang)
				txHang = m_dmrNetModeHang;
		}

		if (callHang > txHang)
			callHang = txHang;

		LogInfo("DMR RF Parameters");
		LogInfo("    Id: %u", id);
		LogInfo("    Color Code: %u", colorCode);
		LogInfo("    Self Only: %s", selfOnly ? "yes" : "no");
		LogInfo("    Embedded LC Only: %s", embeddedLCOnly ? "yes" : "no");
		LogInfo("    Dump Talker Alias Data: %s", dumpTAData ? "yes" : "no");
		LogInfo("    Prefixes: %u", prefixes.size());

		if (blackList.size() > 0U)
			LogInfo("    Source ID Black List: %u", blackList.size());
		if (whiteList.size() > 0U)
			LogInfo("    Source ID White List: %u", whiteList.size());
		if (slot1TGWhiteList.size() > 0U)
			LogInfo("    Slot 1 TG White List: %u", slot1TGWhiteList.size());
		if (slot2TGWhiteList.size() > 0U)
			LogInfo("    Slot 2 TG White List: %u", slot2TGWhiteList.size());

		LogInfo("    Call Hang: %us", callHang);
		LogInfo("    TX Hang: %us", txHang);
		LogInfo("    Mode Hang: %us", m_dmrRFModeHang);
		if (ovcm == DMR_OVCM_OFF)
			LogInfo("    OVCM: off");
		else if (ovcm == DMR_OVCM_RX_ON)
			LogInfo("    OVCM: on(rx only)");
		else if (ovcm == DMR_OVCM_TX_ON)
			LogInfo("    OVCM: on(tx only)");
		else if (ovcm == DMR_OVCM_ON)
			LogInfo("    OVCM: on");


		switch (dmrBeacons) {
			case DMR_BEACONS_NETWORK: {
					unsigned int dmrBeaconDuration = m_conf.getDMRBeaconDuration();

					LogInfo("    DMR Roaming Beacons Type: network");
					LogInfo("    DMR Roaming Beacons Duration: %us", dmrBeaconDuration);

					dmrBeaconDurationTimer.setTimeout(dmrBeaconDuration);
				}
				break;
			case DMR_BEACONS_TIMED: {
					unsigned int dmrBeaconInterval = m_conf.getDMRBeaconInterval();
					unsigned int dmrBeaconDuration = m_conf.getDMRBeaconDuration();

					LogInfo("    DMR Roaming Beacons Type: timed");
					LogInfo("    DMR Roaming Beacons Interval: %us", dmrBeaconInterval);
					LogInfo("    DMR Roaming Beacons Duration: %us", dmrBeaconDuration);

					dmrBeaconDurationTimer.setTimeout(dmrBeaconDuration);

					dmrBeaconIntervalTimer.setTimeout(dmrBeaconInterval);
					dmrBeaconIntervalTimer.start();
				}
				break;
			default:
				LogInfo("    DMR Roaming Beacons Type: off");
				break;
		}

		m_dmr = new CDMRControl(id, colorCode, callHang, selfOnly, embeddedLCOnly, dumpTAData, prefixes, blackList, whiteList, slot1TGWhiteList, slot2TGWhiteList, m_timeout, m_modem, m_dmrNetwork, m_display, m_duplex, m_dmrLookup, rssi, jitter, ovcm);

		m_dmrTXTimer.setTimeout(txHang);
	}

	if (m_ysfEnabled) {
		bool lowDeviation   = m_conf.getFusionLowDeviation();
		bool remoteGateway  = m_conf.getFusionRemoteGateway();
		unsigned int txHang = m_conf.getFusionTXHang();
		bool selfOnly       = m_conf.getFusionSelfOnly();
		bool dgIdEnabled    = m_conf.getFusionDGIdEnabled();
		unsigned char dgId  = m_conf.getFusionDGId();
		m_ysfRFModeHang     = m_conf.getFusionModeHang();

		LogInfo("YSF RF Parameters");
		LogInfo("    Low Deviation: %s", lowDeviation ? "yes" : "no");
		LogInfo("    Remote Gateway: %s", remoteGateway ? "yes" : "no");
		LogInfo("    TX Hang: %us", txHang);
		LogInfo("    Self Only: %s", selfOnly ? "yes" : "no");
		LogInfo("    DG-ID: %s", dgIdEnabled ? "yes" : "no");
		if (dgIdEnabled)
			LogInfo("    DG-ID Value: %u", dgId);
		LogInfo("    Mode Hang: %us", m_ysfRFModeHang);

		m_ysf = new CYSFControl(m_callsign, selfOnly, m_ysfNetwork, m_display, m_timeout, m_duplex, lowDeviation, remoteGateway, rssi);
		m_ysf->setDGId(dgIdEnabled, dgId);
	}

	if (m_p25Enabled) {
		unsigned int id    = m_conf.getP25Id();
		unsigned int nac   = m_conf.getP25NAC();
		bool uidOverride   = m_conf.getP25OverrideUID();
		bool selfOnly      = m_conf.getP25SelfOnly();
		bool remoteGateway = m_conf.getP25RemoteGateway();
		m_p25RFModeHang    = m_conf.getP25ModeHang();

		LogInfo("P25 RF Parameters");
		LogInfo("    Id: %u", id);
		LogInfo("    NAC: $%03X", nac);
		LogInfo("    UID Override: %s", uidOverride ? "yes" : "no");
		LogInfo("    Self Only: %s", selfOnly ? "yes" : "no");
		LogInfo("    Remote Gateway: %s", remoteGateway ? "yes" : "no");
		LogInfo("    Mode Hang: %us", m_p25RFModeHang);

		m_p25 = new CP25Control(nac, id, selfOnly, uidOverride, m_p25Network, m_display, m_timeout, m_duplex, m_dmrLookup, remoteGateway, rssi);
	}

	if (m_nxdnEnabled) {
		std::string lookupFile  = m_conf.getNXDNIdLookupFile();
		unsigned int reloadTime = m_conf.getNXDNIdLookupTime();

		LogInfo("NXDN Id Lookups");
		LogInfo("    File: %s", lookupFile.length() > 0U ? lookupFile.c_str() : "None");
		if (reloadTime > 0U)
			LogInfo("    Reload: %u hours", reloadTime);

		m_nxdnLookup = new CNXDNLookup(lookupFile, reloadTime);
		m_nxdnLookup->read();

		unsigned int id    = m_conf.getNXDNId();
		unsigned int ran   = m_conf.getNXDNRAN();
		bool selfOnly      = m_conf.getNXDNSelfOnly();
		bool remoteGateway = m_conf.getNXDNRemoteGateway();
		m_nxdnRFModeHang   = m_conf.getNXDNModeHang();

		LogInfo("NXDN RF Parameters");
		LogInfo("    Id: %u", id);
		LogInfo("    RAN: %u", ran);
		LogInfo("    Self Only: %s", selfOnly ? "yes" : "no");
		LogInfo("    Remote Gateway: %s", remoteGateway ? "yes" : "no");
		LogInfo("    Mode Hang: %us", m_nxdnRFModeHang);

		m_nxdn = new CNXDNControl(ran, id, selfOnly, m_nxdnNetwork, m_display, m_timeout, m_duplex, remoteGateway, m_nxdnLookup, rssi);
	}

	CTimer pocsagTimer(1000U, 30U);

	if (m_pocsagEnabled) {
		unsigned int frequency = m_conf.getPOCSAGFrequency();

		LogInfo("POCSAG RF Parameters");
		LogInfo("    Frequency: %uHz", frequency);

		m_pocsag = new CPOCSAGControl(m_pocsagNetwork, m_display);

		pocsagTimer.start();
	}

	if (m_fmEnabled) {
		m_fmRFModeHang = m_conf.getFMModeHang();

		m_fm = new CFMControl(m_fmNetwork);
	}

	bool remoteControlEnabled = m_conf.getRemoteControlEnabled();
	if (remoteControlEnabled) {
		unsigned int port = m_conf.getRemoteControlPort();

		LogInfo("Remote Control Parameters");
		LogInfo("    Port: %u", port);

		m_remoteControl = new CRemoteControl(port);

		ret = m_remoteControl->open();
		if (!ret) {
			delete m_remoteControl;
			m_remoteControl = NULL;
		}
	}

	setMode(MODE_IDLE);

	LogMessage("MMDVMHost-%s is running", VERSION);

	while (!m_killed) {
		bool lockout1 = m_modem->hasLockout();
		bool lockout2 = false;

		if (m_ump != NULL)
			lockout2 = m_ump->getLockout();
		if ((lockout1 || lockout2) && m_mode != MODE_LOCKOUT)
			setMode(MODE_LOCKOUT);
		else if ((!lockout1 && !lockout2) && m_mode == MODE_LOCKOUT)
			setMode(MODE_IDLE);

		bool error = m_modem->hasError();
		if (error && m_mode != MODE_ERROR)
			setMode(MODE_ERROR);
		else if (!error && m_mode == MODE_ERROR)
			setMode(MODE_IDLE);

		if (m_ump != NULL) {
			bool tx = m_modem->hasTX();
			m_ump->setTX(tx);
			bool cd = m_modem->hasCD();
			m_ump->setCD(cd);
		}

		unsigned char data[220U];
		unsigned int len;
		bool ret;

		len = m_modem->readDStarData(data);
		if (m_dstar != NULL && len > 0U) {
			if (m_mode == MODE_IDLE) {
				bool ret = m_dstar->writeModem(data, len);
				if (ret) {
					m_modeTimer.setTimeout(m_dstarRFModeHang);
					setMode(MODE_DSTAR);
				}
			} else if (m_mode == MODE_DSTAR) {
				m_dstar->writeModem(data, len);
				m_modeTimer.start();
			} else if (m_mode != MODE_LOCKOUT) {
				LogWarning("D-Star modem data received when in mode %u", m_mode);
			}
		}

		len = m_modem->readDMRData1(data);
		if (m_dmr != NULL && len > 0U) {
			if (m_mode == MODE_IDLE) {
				if (m_duplex) {
					bool ret = m_dmr->processWakeup(data);
					if (ret) {
						m_modeTimer.setTimeout(m_dmrRFModeHang);
						setMode(MODE_DMR);
						dmrBeaconDurationTimer.stop();
					}
				} else {
					m_modeTimer.setTimeout(m_dmrRFModeHang);
					setMode(MODE_DMR);
					m_dmr->writeModemSlot1(data, len);
					dmrBeaconDurationTimer.stop();
				}
			} else if (m_mode == MODE_DMR) {
				if (m_duplex && !m_modem->hasTX()) {
					bool ret = m_dmr->processWakeup(data);
					if (ret) {
						m_modem->writeDMRStart(true);
						m_dmrTXTimer.start();
					}
				} else {
					bool ret = m_dmr->writeModemSlot1(data, len);
					if (ret) {
						dmrBeaconDurationTimer.stop();
						m_modeTimer.start();
						if (m_duplex)
							m_dmrTXTimer.start();
					}
				}
			} else if (m_mode != MODE_LOCKOUT) {
				LogWarning("DMR modem data received when in mode %u", m_mode);
			}
		}

		len = m_modem->readDMRData2(data);
		if (m_dmr != NULL && len > 0U) {
			if (m_mode == MODE_IDLE) {
				if (m_duplex) {
					bool ret = m_dmr->processWakeup(data);
					if (ret) {
						m_modeTimer.setTimeout(m_dmrRFModeHang);
						setMode(MODE_DMR);
						dmrBeaconDurationTimer.stop();
					}
				} else {
					m_modeTimer.setTimeout(m_dmrRFModeHang);
					setMode(MODE_DMR);
					m_dmr->writeModemSlot2(data, len);
					dmrBeaconDurationTimer.stop();
				}
			} else if (m_mode == MODE_DMR) {
				if (m_duplex && !m_modem->hasTX()) {
					bool ret = m_dmr->processWakeup(data);
					if (ret) {
						m_modem->writeDMRStart(true);
						m_dmrTXTimer.start();
					}
				} else {
					bool ret = m_dmr->writeModemSlot2(data, len);
					if (ret) {
						dmrBeaconDurationTimer.stop();
						m_modeTimer.start();
						if (m_duplex)
							m_dmrTXTimer.start();
					}
				}
			} else if (m_mode != MODE_LOCKOUT) {
				LogWarning("DMR modem data received when in mode %u", m_mode);
			}
		}

		len = m_modem->readYSFData(data);
		if (m_ysf != NULL && len > 0U) {
			if (m_mode == MODE_IDLE) {
				bool ret = m_ysf->writeModem(data, len);
				if (ret) {
					m_modeTimer.setTimeout(m_ysfRFModeHang);
					setMode(MODE_YSF);
				}
			} else if (m_mode == MODE_YSF) {
				m_ysf->writeModem(data, len);
				m_modeTimer.start();
			} else if (m_mode != MODE_LOCKOUT) {
				LogWarning("System Fusion modem data received when in mode %u", m_mode);
			}
		}

		len = m_modem->readP25Data(data);
		if (m_p25 != NULL && len > 0U) {
			if (m_mode == MODE_IDLE) {
				bool ret = m_p25->writeModem(data, len);
				if (ret) {
					m_modeTimer.setTimeout(m_p25RFModeHang);
					setMode(MODE_P25);
				}
			} else if (m_mode == MODE_P25) {
				m_p25->writeModem(data, len);
				m_modeTimer.start();
			} else if (m_mode != MODE_LOCKOUT) {
				LogWarning("P25 modem data received when in mode %u", m_mode);
			}
		}

		len = m_modem->readNXDNData(data);
		if (m_nxdn != NULL && len > 0U) {
			if (m_mode == MODE_IDLE) {
				bool ret = m_nxdn->writeModem(data, len);
				if (ret) {
					m_modeTimer.setTimeout(m_nxdnRFModeHang);
					setMode(MODE_NXDN);
				}
			} else if (m_mode == MODE_NXDN) {
				m_nxdn->writeModem(data, len);
				m_modeTimer.start();
			} else if (m_mode != MODE_LOCKOUT) {
				LogWarning("NXDN modem data received when in mode %u", m_mode);
			}
		}

		len = m_modem->readFMData(data);
		if (m_fm != NULL && len > 0U) {
			if (m_mode == MODE_IDLE) {
				bool ret = m_fm->writeModem(data, len);
				if (ret) {
					m_modeTimer.setTimeout(m_fmRFModeHang);
					setMode(MODE_FM);
				}
			} else if (m_mode == MODE_FM) {
				m_fm->writeModem(data, len);
				m_modeTimer.start();
			} else if (m_mode != MODE_LOCKOUT) {
				LogWarning("FM modem data received when in mode %u", m_mode);
			}
		}

		len = m_modem->readTransparentData(data);
		if (transparentSocket != NULL && len > 0U)
			transparentSocket->write(data, len, transparentAddress, transparentPort);

		if (!m_fixedMode) {
			if (m_modeTimer.isRunning() && m_modeTimer.hasExpired())
				setMode(MODE_IDLE);
		}

		if (m_dstar != NULL) {
			ret = m_modem->hasDStarSpace();
			if (ret) {
				len = m_dstar->readModem(data);
				if (len > 0U) {
					if (m_mode == MODE_IDLE) {
						m_modeTimer.setTimeout(m_dstarNetModeHang);
						setMode(MODE_DSTAR);
					}
					if (m_mode == MODE_DSTAR) {
						m_modem->writeDStarData(data, len);
						m_modeTimer.start();
					} else if (m_mode != MODE_LOCKOUT) {
						LogWarning("D-Star data received when in mode %u", m_mode);
					}
				}
			}
		}

		if (m_dmr != NULL) {
			ret = m_modem->hasDMRSpace1();
			if (ret) {
				len = m_dmr->readModemSlot1(data);
				if (len > 0U) {
					if (m_mode == MODE_IDLE) {
						m_modeTimer.setTimeout(m_dmrNetModeHang);
						setMode(MODE_DMR);
					}
					if (m_mode == MODE_DMR) {
						if (m_duplex) {
							m_modem->writeDMRStart(true);
							m_dmrTXTimer.start();
						}
						m_modem->writeDMRData1(data, len);
						dmrBeaconDurationTimer.stop();
						m_modeTimer.start();
					} else if (m_mode != MODE_LOCKOUT) {
						LogWarning("DMR data received when in mode %u", m_mode);
					}
				}
			}

			ret = m_modem->hasDMRSpace2();
			if (ret) {
				len = m_dmr->readModemSlot2(data);
				if (len > 0U) {
					if (m_mode == MODE_IDLE) {
						m_modeTimer.setTimeout(m_dmrNetModeHang);
						setMode(MODE_DMR);
					}
					if (m_mode == MODE_DMR) {
						if (m_duplex) {
							m_modem->writeDMRStart(true);
							m_dmrTXTimer.start();
						}
						m_modem->writeDMRData2(data, len);
						dmrBeaconDurationTimer.stop();
						m_modeTimer.start();
					} else if (m_mode != MODE_LOCKOUT) {
						LogWarning("DMR data received when in mode %u", m_mode);
					}
				}
			}
		}

		if (m_ysf != NULL) {
			ret = m_modem->hasYSFSpace();
			if (ret) {
				len = m_ysf->readModem(data);
				if (len > 0U) {
					if (m_mode == MODE_IDLE) {
						m_modeTimer.setTimeout(m_ysfNetModeHang);
						setMode(MODE_YSF);
					}
					if (m_mode == MODE_YSF) {
						m_modem->writeYSFData(data, len);
						m_modeTimer.start();
					} else if (m_mode != MODE_LOCKOUT) {
						LogWarning("System Fusion data received when in mode %u", m_mode);
					}
				}
			}
		}

		if (m_p25 != NULL) {
			ret = m_modem->hasP25Space();
			if (ret) {
				len = m_p25->readModem(data);
				if (len > 0U) {
					if (m_mode == MODE_IDLE) {
						m_modeTimer.setTimeout(m_p25NetModeHang);
						setMode(MODE_P25);
					}
					if (m_mode == MODE_P25) {
						m_modem->writeP25Data(data, len);
						m_modeTimer.start();
					} else if (m_mode != MODE_LOCKOUT) {
						LogWarning("P25 data received when in mode %u", m_mode);
					}
				}
			}
		}

		if (m_nxdn != NULL) {
			ret = m_modem->hasNXDNSpace();
			if (ret) {
				len = m_nxdn->readModem(data);
				if (len > 0U) {
					if (m_mode == MODE_IDLE) {
						m_modeTimer.setTimeout(m_nxdnNetModeHang);
						setMode(MODE_NXDN);
					}
					if (m_mode == MODE_NXDN) {
						m_modem->writeNXDNData(data, len);
						m_modeTimer.start();
					} else if (m_mode != MODE_LOCKOUT) {
						LogWarning("NXDN data received when in mode %u", m_mode);
					}
				}
			}
		}

		if (m_pocsag != NULL) {
			ret = m_modem->hasPOCSAGSpace();
			if (ret) {
				len = m_pocsag->readModem(data);
				if (len > 0U) {
					if (m_mode == MODE_IDLE) {
						m_modeTimer.setTimeout(m_pocsagNetModeHang);
						setMode(MODE_POCSAG);
					}
					if (m_mode == MODE_POCSAG) {
						m_modem->writePOCSAGData(data, len);
						m_modeTimer.start();
					} else if (m_mode != MODE_LOCKOUT) {
						LogWarning("POCSAG data received when in mode %u", m_mode);
					}
				}
			}
		}

		if (m_fm != NULL) {
			unsigned int space = m_modem->getFMSpace();
			if (space > 0U) {
				len = m_fm->readModem(data, space);
				if (len > 0U) {
					if (m_mode == MODE_IDLE) {
						m_modeTimer.setTimeout(m_fmNetModeHang);
						setMode(MODE_FM);
					}
					if (m_mode == MODE_FM) {
						m_modem->writeFMData(data, len);
						m_modeTimer.start();
					} else if (m_mode != MODE_LOCKOUT) {
						LogWarning("FM data received when in mode %u", m_mode);
					}
				}
			}
		}

		if (transparentSocket != NULL) {
			in_addr address;
			unsigned int port = 0U;
			len = transparentSocket->read(data, 200U, address, port);
			if (len > 0U)
				m_modem->writeTransparentData(data, len);
		}

		remoteControl();

		unsigned int ms = stopWatch.elapsed();
		stopWatch.start();

		m_display->clock(ms);

		m_modem->clock(ms);

		if (!m_fixedMode)
			m_modeTimer.clock(ms);

		if (m_dstar != NULL)
			m_dstar->clock();
		if (m_dmr != NULL)
			m_dmr->clock();
		if (m_ysf != NULL)
			m_ysf->clock(ms);
		if (m_p25 != NULL)
			m_p25->clock(ms);
		if (m_nxdn != NULL)
			m_nxdn->clock(ms);
		if (m_pocsag != NULL)
			m_pocsag->clock(ms);
		if (m_fm != NULL)
			m_fm->clock(ms);

		if (m_dstarNetwork != NULL)
			m_dstarNetwork->clock(ms);
		if (m_dmrNetwork != NULL)
			m_dmrNetwork->clock(ms);
		if (m_ysfNetwork != NULL)
			m_ysfNetwork->clock(ms);
		if (m_p25Network != NULL)
			m_p25Network->clock(ms);
		if (m_nxdnNetwork != NULL)
			m_nxdnNetwork->clock(ms);
		if (m_pocsagNetwork != NULL)
			m_pocsagNetwork->clock(ms);
		if (m_fmNetwork != NULL)
			m_fmNetwork->clock(ms);

		if (m_mobileGPS != NULL)
			m_mobileGPS->clock(ms);

		m_cwIdTimer.clock(ms);
		if (m_cwIdTimer.isRunning() && m_cwIdTimer.hasExpired()) {
			if (!m_modem->hasTX()){
				LogDebug("sending CW ID");
				m_display->writeCW();
				m_modem->sendCWId(m_cwCallsign);

				m_cwIdTimer.setTimeout(m_cwIdTime);
				m_cwIdTimer.start();
			}
		}

		switch (dmrBeacons) {
			case DMR_BEACONS_TIMED:
				dmrBeaconIntervalTimer.clock(ms);
				if (dmrBeaconIntervalTimer.isRunning() && dmrBeaconIntervalTimer.hasExpired()) {
					if ((m_mode == MODE_IDLE || m_mode == MODE_DMR) && !m_modem->hasTX()) {
						if (!m_fixedMode && m_mode == MODE_IDLE)
							setMode(MODE_DMR);
						dmrBeaconIntervalTimer.start();
						dmrBeaconDurationTimer.start();
					}
				}
				break;
			case DMR_BEACONS_NETWORK:
				if (m_dmrNetwork != NULL) {
					bool beacon = m_dmrNetwork->wantsBeacon();
					if (beacon) {
						if ((m_mode == MODE_IDLE || m_mode == MODE_DMR) && !m_modem->hasTX()) {
							if (!m_fixedMode && m_mode == MODE_IDLE)
								setMode(MODE_DMR);
							dmrBeaconDurationTimer.start();
						}
					}
				}
				break;
			default:
				break;
		}

		dmrBeaconDurationTimer.clock(ms);
		if (dmrBeaconDurationTimer.isRunning() && dmrBeaconDurationTimer.hasExpired()) {
			if (!m_fixedMode)
				setMode(MODE_IDLE);
			dmrBeaconDurationTimer.stop();
		}

		m_dmrTXTimer.clock(ms);
		if (m_dmrTXTimer.isRunning() && m_dmrTXTimer.hasExpired()) {
			m_modem->writeDMRStart(false);
			m_dmrTXTimer.stop();
		}

		pocsagTimer.clock(ms);
		if (pocsagTimer.isRunning() && pocsagTimer.hasExpired()) {
			assert(m_pocsagNetwork != NULL);
			m_pocsagNetwork->enable(m_mode == MODE_IDLE || m_mode == MODE_POCSAG);
			pocsagTimer.start();
		}

		if (m_ump != NULL)
			m_ump->clock(ms);

		if (ms < 5U)
			CThread::sleep(5U);
	}

	setMode(MODE_QUIT);

	m_modem->close();
	delete m_modem;

	m_display->close();
	delete m_display;

	if (m_mobileGPS != NULL) {
		m_mobileGPS->close();
		delete m_mobileGPS;
	}

	if (m_ump != NULL) {
		m_ump->close();
		delete m_ump;
	}

	if (m_dmrLookup != NULL)
		m_dmrLookup->stop();

	if (m_nxdnLookup != NULL)
		m_nxdnLookup->stop();

	if (m_dstarNetwork != NULL) {
		m_dstarNetwork->close();
		delete m_dstarNetwork;
	}

	if (m_dmrNetwork != NULL) {
		m_dmrNetwork->close();
		delete m_dmrNetwork;
	}

	if (m_ysfNetwork != NULL) {
		m_ysfNetwork->close();
		delete m_ysfNetwork;
	}

	if (m_p25Network != NULL) {
		m_p25Network->close();
		delete m_p25Network;
	}

	if (m_nxdnNetwork != NULL) {
		m_nxdnNetwork->close();
		delete m_nxdnNetwork;
	}

	if (m_pocsagNetwork != NULL) {
		m_pocsagNetwork->close();
		delete m_pocsagNetwork;
	}

	if (m_fmNetwork != NULL) {
		m_fmNetwork->close();
		delete m_fmNetwork;
	}

	if (transparentSocket != NULL) {
		transparentSocket->close();
		delete transparentSocket;
	}

	if (m_remoteControl != NULL) {
		m_remoteControl->close();
		delete m_remoteControl;
	}

	delete m_dstar;
	delete m_dmr;
	delete m_ysf;
	delete m_p25;
	delete m_nxdn;
	delete m_pocsag;
	delete m_fm;

	return 0;
}

bool CMMDVMHost::createModem()
{
	std::string port             = m_conf.getModemPort();
	std::string protocol	     = m_conf.getModemProtocol();
	unsigned int address	     = m_conf.getModemAddress();
	bool rxInvert                = m_conf.getModemRXInvert();
	bool txInvert                = m_conf.getModemTXInvert();
	bool pttInvert               = m_conf.getModemPTTInvert();
	unsigned int txDelay         = m_conf.getModemTXDelay();
	unsigned int dmrDelay        = m_conf.getModemDMRDelay();
	float rxLevel                = m_conf.getModemRXLevel();
	float cwIdTXLevel            = m_conf.getModemCWIdTXLevel();
	float dstarTXLevel           = m_conf.getModemDStarTXLevel();
	float dmrTXLevel             = m_conf.getModemDMRTXLevel();
	float ysfTXLevel             = m_conf.getModemYSFTXLevel();
	float p25TXLevel             = m_conf.getModemP25TXLevel();
	float nxdnTXLevel            = m_conf.getModemNXDNTXLevel();
	float pocsagTXLevel          = m_conf.getModemPOCSAGTXLevel();
	float fmTXLevel              = m_conf.getModemFMTXLevel();
	bool trace                   = m_conf.getModemTrace();
	bool debug                   = m_conf.getModemDebug();
	unsigned int colorCode       = m_conf.getDMRColorCode();
	bool lowDeviation            = m_conf.getFusionLowDeviation();
	unsigned int txHang          = m_conf.getFusionTXHang();
	unsigned int rxFrequency     = m_conf.getRXFrequency();
	unsigned int txFrequency     = m_conf.getTXFrequency();
	unsigned int pocsagFrequency = m_conf.getPOCSAGFrequency();
	int rxOffset                 = m_conf.getModemRXOffset();
	int txOffset                 = m_conf.getModemTXOffset();
	int rxDCOffset               = m_conf.getModemRXDCOffset();
	int txDCOffset               = m_conf.getModemTXDCOffset();
	float rfLevel                = m_conf.getModemRFLevel();

	LogInfo("Modem Parameters");
	LogInfo("    Port: %s", port.c_str());
	LogInfo("    Protocol: %s", protocol.c_str());
	if (protocol == "i2c")
		LogInfo("    i2c Address: %02X", address);
	LogInfo("    RX Invert: %s", rxInvert ? "yes" : "no");
	LogInfo("    TX Invert: %s", txInvert ? "yes" : "no");
	LogInfo("    PTT Invert: %s", pttInvert ? "yes" : "no");
	LogInfo("    TX Delay: %ums", txDelay);
	LogInfo("    RX Offset: %dHz", rxOffset);
	LogInfo("    TX Offset: %dHz", txOffset);
	LogInfo("    RX DC Offset: %d", rxDCOffset);
	LogInfo("    TX DC Offset: %d", txDCOffset);
	LogInfo("    RF Level: %.1f%%", rfLevel);
	LogInfo("    DMR Delay: %u (%.1fms)", dmrDelay, float(dmrDelay) * 0.0416666F);
	LogInfo("    RX Level: %.1f%%", rxLevel);
	LogInfo("    CW Id TX Level: %.1f%%", cwIdTXLevel);
	LogInfo("    D-Star TX Level: %.1f%%", dstarTXLevel);
	LogInfo("    DMR TX Level: %.1f%%", dmrTXLevel);
	LogInfo("    YSF TX Level: %.1f%%", ysfTXLevel);
	LogInfo("    P25 TX Level: %.1f%%", p25TXLevel);
	LogInfo("    NXDN TX Level: %.1f%%", nxdnTXLevel);
	LogInfo("    POCSAG TX Level: %.1f%%", pocsagTXLevel);
	LogInfo("    FM TX Level: %.1f%%", fmTXLevel);
	LogInfo("    TX Frequency: %uHz (%uHz)", txFrequency, txFrequency + txOffset);

	m_modem = CModem::createModem(port, m_duplex, rxInvert, txInvert, pttInvert, txDelay, dmrDelay, trace, debug);
	m_modem->setSerialParams(protocol,address);
	m_modem->setModeParams(m_dstarEnabled, m_dmrEnabled, m_ysfEnabled, m_p25Enabled, m_nxdnEnabled, m_pocsagEnabled, m_fmEnabled);
	m_modem->setLevels(rxLevel, cwIdTXLevel, dstarTXLevel, dmrTXLevel, ysfTXLevel, p25TXLevel, nxdnTXLevel, pocsagTXLevel, fmTXLevel);
	m_modem->setRFParams(rxFrequency, rxOffset, txFrequency, txOffset, txDCOffset, rxDCOffset, rfLevel, pocsagFrequency);
	m_modem->setDMRParams(colorCode);
	m_modem->setYSFParams(lowDeviation, txHang);

	if (m_fmEnabled) {
<<<<<<< HEAD
		std::string  callsign          = m_conf.getFMCallsign();
		unsigned int callsignSpeed     = m_conf.getFMCallsignSpeed();
		unsigned int callsignFrequency = m_conf.getFMCallsignFrequency();
		unsigned int callsignTime      = m_conf.getFMCallsignTime();
		unsigned int callsignHoldoff   = m_conf.getFMCallsignHoldoff();
		float        callsignHighLevel = m_conf.getFMCallsignHighLevel();
		float        callsignLowLevel  = m_conf.getFMCallsignLowLevel();
		bool         callsignAtStart   = m_conf.getFMCallsignAtStart();
		bool         callsignAtEnd     = m_conf.getFMCallsignAtEnd();
		bool         callsignAtLatch   = m_conf.getFMCallsignAtLatch();
		std::string  rfAck             = m_conf.getFMRFAck();
		unsigned int ackSpeed          = m_conf.getFMAckSpeed();
		unsigned int ackFrequency      = m_conf.getFMAckFrequency();
		unsigned int ackMinTime        = m_conf.getFMAckMinTime();
		unsigned int ackDelay          = m_conf.getFMAckDelay();
		float        ackLevel          = m_conf.getFMAckLevel();
		unsigned int timeout           = m_conf.getFMTimeout();
		float        timeoutLevel      = m_conf.getFMTimeoutLevel();
		float        ctcssFrequency    = m_conf.getFMCTCSSFrequency();
		unsigned int ctcssThreshold    = m_conf.getFMCTCSSThreshold();
		float        ctcssLevel        = m_conf.getFMCTCSSLevel();
		unsigned int kerchunkTime      = m_conf.getFMKerchunkTime();
		unsigned int hangTime          = m_conf.getFMHangTime();
		bool         useCOS            = m_conf.getFMUseCOS();
		bool         cosInvert         = m_conf.getFMCOSInvert();
		unsigned int rfAudioBoost      = m_conf.getFMRFAudioBoost();
		float        maxDevLevel       = m_conf.getFMMaxDevLevel();
		unsigned int modeHangTime      = m_conf.getFMModeHang();
=======
		std::string  callsign           = m_conf.getFMCallsign();
		unsigned int callsignSpeed      = m_conf.getFMCallsignSpeed();
		unsigned int callsignFrequency  = m_conf.getFMCallsignFrequency();
		unsigned int callsignTime       = m_conf.getFMCallsignTime();
		unsigned int callsignHoldoff    = m_conf.getFMCallsignHoldoff();
		float        callsignHighLevel  = m_conf.getFMCallsignHighLevel();
		float        callsignLowLevel   = m_conf.getFMCallsignLowLevel();
		bool         callsignAtStart    = m_conf.getFMCallsignAtStart();
		bool         callsignAtEnd      = m_conf.getFMCallsignAtEnd();
		bool         callsignAtLatch    = m_conf.getFMCallsignAtLatch();
		std::string  rfAck              = m_conf.getFMRFAck();
		std::string  extAck             = m_conf.getFMExtAck();
		unsigned int ackSpeed           = m_conf.getFMAckSpeed();
		unsigned int ackFrequency       = m_conf.getFMAckFrequency();
		unsigned int ackMinTime         = m_conf.getFMAckMinTime();
		unsigned int ackDelay           = m_conf.getFMAckDelay();
		float        ackLevel           = m_conf.getFMAckLevel();
		unsigned int timeout            = m_conf.getFMTimeout();
		float        timeoutLevel       = m_conf.getFMTimeoutLevel();
		float        ctcssFrequency     = m_conf.getFMCTCSSFrequency();
		unsigned int ctcssHighThreshold = m_conf.getFMCTCSSHighThreshold();
		unsigned int ctcssLowThreshold  = m_conf.getFMCTCSSLowThreshold();
		float        ctcssLevel         = m_conf.getFMCTCSSLevel();
		unsigned int kerchunkTime       = m_conf.getFMKerchunkTime();
		unsigned int hangTime           = m_conf.getFMHangTime();
		bool         useCOS             = m_conf.getFMUseCOS();
		bool         cosInvert          = m_conf.getFMCOSInvert();
		unsigned int rfAudioBoost       = m_conf.getFMRFAudioBoost();
		float        maxDevLevel        = m_conf.getFMMaxDevLevel();
		unsigned int extAudioBoost      = m_conf.getFMExtAudioBoost();
>>>>>>> ce121c59

		LogInfo("FM Parameters");
		LogInfo("    Callsign: %s", callsign.c_str());
		LogInfo("    Callsign Speed: %uWPM", callsignSpeed);
		LogInfo("    Callsign Frequency: %uHz", callsignFrequency);
		LogInfo("    Callsign Time: %umins", callsignTime);
		LogInfo("    Callsign Holdoff: 1/%u", callsignHoldoff);
		LogInfo("    Callsign High Level: %.1f%%", callsignHighLevel);
		LogInfo("    Callsign Low Level: %.1f%%", callsignLowLevel);
		LogInfo("    Callsign At Start: %s", callsignAtStart ? "yes" : "no");
		LogInfo("    Callsign At End: %s", callsignAtEnd ? "yes" : "no");
		LogInfo("    Callsign At Latch: %s", callsignAtLatch ? "yes" : "no");
		LogInfo("    RF Ack: %s", rfAck.c_str());
		LogInfo("    Ack Speed: %uWPM", ackSpeed);
		LogInfo("    Ack Frequency: %uHz", ackFrequency);
		LogInfo("    Ack Min Time: %us", ackMinTime);
		LogInfo("    Ack Delay: %ums", ackDelay);
		LogInfo("    Ack Level: %.1f%%", ackLevel);
		LogInfo("    Timeout: %us", timeout);
		LogInfo("    Timeout Level: %.1f%%", timeoutLevel);
		LogInfo("    CTCSS Frequency: %.1fHz", ctcssFrequency);
		LogInfo("    CTCSS High Threshold: %u", ctcssHighThreshold);
		LogInfo("    CTCSS Low Threshold: %u", ctcssLowThreshold);
		LogInfo("    CTCSS Level: %.1f%%", ctcssLevel);
		LogInfo("    Kerchunk Time: %us", kerchunkTime);
		LogInfo("    Hang Time: %us", hangTime);
		LogInfo("    Use COS: %s", useCOS ? "yes" : "no");
		LogInfo("    COS Invert: %s", cosInvert ? "yes" : "no");
		LogInfo("    RF Audio Boost: x%u", rfAudioBoost);
		LogInfo("    Max. Deviation Level: %.1f%%", maxDevLevel);
		LogInfo("    Mode Hang: %us", modeHangTime);

		m_modem->setFMCallsignParams(callsign, callsignSpeed, callsignFrequency, callsignTime, callsignHoldoff, callsignHighLevel, callsignLowLevel, callsignAtStart, callsignAtEnd, callsignAtLatch);
		m_modem->setFMAckParams(rfAck, ackSpeed, ackFrequency, ackMinTime, ackDelay, ackLevel);
<<<<<<< HEAD
		m_modem->setFMMiscParams(timeout, timeoutLevel, ctcssFrequency, ctcssThreshold, ctcssLevel, kerchunkTime, hangTime, useCOS, cosInvert, rfAudioBoost, maxDevLevel);

		if (m_conf.getFMNetworkEnabled()) {
			std::string  extAck        = m_conf.getFMExtAck();
			unsigned int extAudioBoost = m_conf.getFMExtAudioBoost();

			LogInfo("    Ext. Ack: %s", extAck.c_str());
			LogInfo("    Ext. Audio Boost: x%u", extAudioBoost);

			m_modem->setFMExtParams(extAck, extAudioBoost);
		}
=======
		m_modem->setFMMiscParams(timeout, timeoutLevel, ctcssFrequency, ctcssHighThreshold, ctcssLowThreshold, ctcssLevel, kerchunkTime, hangTime, useCOS, cosInvert, rfAudioBoost, maxDevLevel);
>>>>>>> ce121c59
	}

	bool ret = m_modem->open();
	if (!ret) {
		delete m_modem;
		m_modem = NULL;
		return false;
	}

	return true;
}

bool CMMDVMHost::createDStarNetwork()
{
	std::string gatewayAddress = m_conf.getDStarGatewayAddress();
	unsigned int gatewayPort   = m_conf.getDStarGatewayPort();
	unsigned int localPort     = m_conf.getDStarLocalPort();
	bool debug                 = m_conf.getDStarNetworkDebug();
	m_dstarNetModeHang         = m_conf.getDStarNetworkModeHang();

	LogInfo("D-Star Network Parameters");
	LogInfo("    Gateway Address: %s", gatewayAddress.c_str());
	LogInfo("    Gateway Port: %u", gatewayPort);
	LogInfo("    Local Port: %u", localPort);
	LogInfo("    Mode Hang: %us", m_dstarNetModeHang);

	m_dstarNetwork = new CDStarNetwork(gatewayAddress, gatewayPort, localPort, m_duplex, VERSION, debug);

	bool ret = m_dstarNetwork->open();
	if (!ret) {
		delete m_dstarNetwork;
		m_dstarNetwork = NULL;
		return false;
	}

	m_dstarNetwork->enable(true);

	return true;
}

bool CMMDVMHost::createDMRNetwork()
{
	std::string address  = m_conf.getDMRNetworkAddress();
	unsigned int port    = m_conf.getDMRNetworkPort();
	unsigned int local   = m_conf.getDMRNetworkLocal();
	unsigned int id      = m_conf.getDMRId();
	std::string password = m_conf.getDMRNetworkPassword();
	bool debug           = m_conf.getDMRNetworkDebug();
	unsigned int jitter  = m_conf.getDMRNetworkJitter();
	bool slot1           = m_conf.getDMRNetworkSlot1();
	bool slot2           = m_conf.getDMRNetworkSlot2();
	HW_TYPE hwType       = m_modem->getHWType();
	m_dmrNetModeHang     = m_conf.getDMRNetworkModeHang();

	LogInfo("DMR Network Parameters");
	LogInfo("    Address: %s", address.c_str());
	LogInfo("    Port: %u", port);
	if (local > 0U)
		LogInfo("    Local: %u", local);
	else
		LogInfo("    Local: random");
	LogInfo("    Jitter: %ums", jitter);
	LogInfo("    Slot 1: %s", slot1 ? "enabled" : "disabled");
	LogInfo("    Slot 2: %s", slot2 ? "enabled" : "disabled");
	LogInfo("    Mode Hang: %us", m_dmrNetModeHang);

	m_dmrNetwork = new CDMRNetwork(address, port, local, id, password, m_duplex, VERSION, debug, slot1, slot2, hwType);

	std::string options = m_conf.getDMRNetworkOptions();
	if (!options.empty()) {
		LogInfo("    Options: %s", options.c_str());
		m_dmrNetwork->setOptions(options);
	}

	unsigned int rxFrequency = m_conf.getRXFrequency();
	unsigned int txFrequency = m_conf.getTXFrequency();
	unsigned int power       = m_conf.getPower();
	unsigned int colorCode   = m_conf.getDMRColorCode();
	float latitude           = m_conf.getLatitude();
	float longitude          = m_conf.getLongitude();
	int height               = m_conf.getHeight();
	std::string location     = m_conf.getLocation();
	std::string description  = m_conf.getDescription();
	std::string url          = m_conf.getURL();

	LogInfo("Info Parameters");
	LogInfo("    Callsign: %s", m_callsign.c_str());
	LogInfo("    RX Frequency: %uHz", rxFrequency);
	LogInfo("    TX Frequency: %uHz", txFrequency);
	LogInfo("    Power: %uW", power);
	LogInfo("    Latitude: %fdeg N", latitude);
	LogInfo("    Longitude: %fdeg E", longitude);
	LogInfo("    Height: %um", height);
	LogInfo("    Location: \"%s\"", location.c_str());
	LogInfo("    Description: \"%s\"", description.c_str());
	LogInfo("    URL: \"%s\"", url.c_str());

	m_dmrNetwork->setConfig(m_callsign, rxFrequency, txFrequency, power, colorCode, latitude, longitude, height, location, description, url);

	bool ret = m_dmrNetwork->open();
	if (!ret) {
		delete m_dmrNetwork;
		m_dmrNetwork = NULL;
		return false;
	}

	bool mobileGPSEnabled = m_conf.getMobileGPSEnabled();
	if (mobileGPSEnabled) {
		std::string mobileGPSAddress = m_conf.getMobileGPSAddress();
		unsigned int mobileGPSPort   = m_conf.getMobileGPSPort();

		LogInfo("Mobile GPS Parameters");
		LogInfo("    Address: %s", mobileGPSAddress.c_str());
		LogInfo("    Port: %u", mobileGPSPort);

		m_mobileGPS = new CMobileGPS(address, port, m_dmrNetwork);

		ret = m_mobileGPS->open();
		if (!ret) {
			delete m_mobileGPS;
			m_mobileGPS = NULL;
		}
	}

	m_dmrNetwork->enable(true);

	return true;
}

bool CMMDVMHost::createYSFNetwork()
{
	std::string myAddress  = m_conf.getFusionNetworkMyAddress();
	unsigned int myPort    = m_conf.getFusionNetworkMyPort();
	std::string gatewayAddress = m_conf.getFusionNetworkGatewayAddress();
	unsigned int gatewayPort   = m_conf.getFusionNetworkGatewayPort();
	m_ysfNetModeHang       = m_conf.getFusionNetworkModeHang();
	bool debug             = m_conf.getFusionNetworkDebug();

	LogInfo("System Fusion Network Parameters");
	LogInfo("    Local Address: %s", myAddress.c_str());
	LogInfo("    Local Port: %u", myPort);
	LogInfo("    Gateway Address: %s", gatewayAddress.c_str());
	LogInfo("    Gateway Port: %u", gatewayPort);
	LogInfo("    Mode Hang: %us", m_ysfNetModeHang);

	m_ysfNetwork = new CYSFNetwork(myAddress, myPort, gatewayAddress, gatewayPort, m_callsign, debug);

	bool ret = m_ysfNetwork->open();
	if (!ret) {
		delete m_ysfNetwork;
		m_ysfNetwork = NULL;
		return false;
	}

	m_ysfNetwork->enable(true);

	return true;
}

bool CMMDVMHost::createP25Network()
{
	std::string gatewayAddress = m_conf.getP25GatewayAddress();
	unsigned int gatewayPort   = m_conf.getP25GatewayPort();
	unsigned int localPort     = m_conf.getP25LocalPort();
	m_p25NetModeHang           = m_conf.getP25NetworkModeHang();
	bool debug                 = m_conf.getP25NetworkDebug();

	LogInfo("P25 Network Parameters");
	LogInfo("    Gateway Address: %s", gatewayAddress.c_str());
	LogInfo("    Gateway Port: %u", gatewayPort);
	LogInfo("    Local Port: %u", localPort);
	LogInfo("    Mode Hang: %us", m_p25NetModeHang);

	m_p25Network = new CP25Network(gatewayAddress, gatewayPort, localPort, debug);

	bool ret = m_p25Network->open();
	if (!ret) {
		delete m_p25Network;
		m_p25Network = NULL;
		return false;
	}

	m_p25Network->enable(true);

	return true;
}

bool CMMDVMHost::createNXDNNetwork()
{
	std::string gatewayAddress = m_conf.getNXDNGatewayAddress();
	unsigned int gatewayPort   = m_conf.getNXDNGatewayPort();
	std::string localAddress   = m_conf.getNXDNLocalAddress();
	unsigned int localPort     = m_conf.getNXDNLocalPort();
	m_nxdnNetModeHang          = m_conf.getNXDNNetworkModeHang();
	bool debug                 = m_conf.getNXDNNetworkDebug();

	LogInfo("NXDN Network Parameters");
	LogInfo("    Gateway Address: %s", gatewayAddress.c_str());
	LogInfo("    Gateway Port: %u", gatewayPort);
	LogInfo("    Local Address: %s", localAddress.c_str());
	LogInfo("    Local Port: %u", localPort);
	LogInfo("    Mode Hang: %us", m_nxdnNetModeHang);

	m_nxdnNetwork = new CNXDNNetwork(localAddress, localPort, gatewayAddress, gatewayPort, debug);

	bool ret = m_nxdnNetwork->open();
	if (!ret) {
		delete m_nxdnNetwork;
		m_nxdnNetwork = NULL;
		return false;
	}

	m_nxdnNetwork->enable(true);

	return true;
}

bool CMMDVMHost::createPOCSAGNetwork()
{
	std::string gatewayAddress = m_conf.getPOCSAGGatewayAddress();
	unsigned int gatewayPort   = m_conf.getPOCSAGGatewayPort();
	std::string localAddress   = m_conf.getPOCSAGLocalAddress();
	unsigned int localPort     = m_conf.getPOCSAGLocalPort();
	m_pocsagNetModeHang        = m_conf.getPOCSAGNetworkModeHang();
	bool debug                 = m_conf.getPOCSAGNetworkDebug();

	LogInfo("POCSAG Network Parameters");
	LogInfo("    Gateway Address: %s", gatewayAddress.c_str());
	LogInfo("    Gateway Port: %u", gatewayPort);
	LogInfo("    Local Address: %s", localAddress.c_str());
	LogInfo("    Local Port: %u", localPort);
	LogInfo("    Mode Hang: %us", m_pocsagNetModeHang);

	m_pocsagNetwork = new CPOCSAGNetwork(localAddress, localPort, gatewayAddress, gatewayPort, debug);

	bool ret = m_pocsagNetwork->open();
	if (!ret) {
		delete m_pocsagNetwork;
		m_pocsagNetwork = NULL;
		return false;
	}

	m_pocsagNetwork->enable(true);

	return true;
}

bool CMMDVMHost::createFMNetwork()
{
	std::string gatewayAddress = m_conf.getFMGatewayAddress();
	unsigned int gatewayPort   = m_conf.getFMGatewayPort();
	std::string localAddress   = m_conf.getFMLocalAddress();
	unsigned int localPort     = m_conf.getFMLocalPort();
	m_fmNetModeHang            = m_conf.getFMNetworkModeHang();
	bool debug                 = m_conf.getFMNetworkDebug();

	LogInfo("FM Network Parameters");
	LogInfo("    Gateway Address: %s", gatewayAddress.c_str());
	LogInfo("    Gateway Port: %u", gatewayPort);
	LogInfo("    Local Address: %s", localAddress.c_str());
	LogInfo("    Local Port: %u", localPort);
	LogInfo("    Mode Hang: %us", m_fmNetModeHang);

	m_fmNetwork = new CFMNetwork(localAddress, localPort, gatewayAddress, gatewayPort, debug);

	bool ret = m_fmNetwork->open();
	if (!ret) {
		delete m_fmNetwork;
		m_fmNetwork = NULL;
		return false;
	}

	m_fmNetwork->enable(true);

	return true;
}

void CMMDVMHost::readParams()
{
	m_dstarEnabled  = m_conf.getDStarEnabled();
	m_dmrEnabled    = m_conf.getDMREnabled();
	m_ysfEnabled    = m_conf.getFusionEnabled();
	m_p25Enabled    = m_conf.getP25Enabled();
	m_nxdnEnabled   = m_conf.getNXDNEnabled();
	m_pocsagEnabled = m_conf.getPOCSAGEnabled();
	m_fmEnabled     = m_conf.getFMEnabled();
	m_duplex        = m_conf.getDuplex();
	m_callsign      = m_conf.getCallsign();
	m_id            = m_conf.getId();
	m_timeout       = m_conf.getTimeout();

	LogInfo("General Parameters");
	LogInfo("    Callsign: %s", m_callsign.c_str());
	LogInfo("    Id: %u", m_id);
	LogInfo("    Duplex: %s", m_duplex ? "yes" : "no");
	LogInfo("    Timeout: %us", m_timeout);
	LogInfo("    D-Star: %s", m_dstarEnabled ? "enabled" : "disabled");
	LogInfo("    DMR: %s", m_dmrEnabled ? "enabled" : "disabled");
	LogInfo("    YSF: %s", m_ysfEnabled ? "enabled" : "disabled");
	LogInfo("    P25: %s", m_p25Enabled ? "enabled" : "disabled");
	LogInfo("    NXDN: %s", m_nxdnEnabled ? "enabled" : "disabled");
	LogInfo("    POCSAG: %s", m_pocsagEnabled ? "enabled" : "disabled");
	LogInfo("    FM: %s", m_fmEnabled ? "enabled" : "disabled");
}

void CMMDVMHost::setMode(unsigned char mode)
{
	assert(m_modem != NULL);
	assert(m_display != NULL);

	switch (mode) {
	case MODE_DSTAR:
		if (m_dstarNetwork != NULL)
			m_dstarNetwork->enable(true);
		if (m_dmrNetwork != NULL)
			m_dmrNetwork->enable(false);
		if (m_ysfNetwork != NULL)
			m_ysfNetwork->enable(false);
		if (m_p25Network != NULL)
			m_p25Network->enable(false);
		if (m_nxdnNetwork != NULL)
			m_nxdnNetwork->enable(false);
		if (m_pocsagNetwork != NULL)
			m_pocsagNetwork->enable(false);
		if (m_fmNetwork != NULL)
			m_fmNetwork->enable(false);
		if (m_dstar != NULL)
			m_dstar->enable(true);
		if (m_dmr != NULL)
			m_dmr->enable(false);
		if (m_ysf != NULL)
			m_ysf->enable(false);
		if (m_p25 != NULL)
			m_p25->enable(false);
		if (m_nxdn != NULL)
			m_nxdn->enable(false);
		if (m_pocsag != NULL)
			m_pocsag->enable(false);
		if (m_fm != NULL)
			m_fm->enable(false);
		m_modem->setMode(MODE_DSTAR);
		if (m_ump != NULL)
			m_ump->setMode(MODE_DSTAR);
		m_mode = MODE_DSTAR;
		m_modeTimer.start();
		m_cwIdTimer.stop();
		createLockFile("D-Star");
		break;

	case MODE_DMR:
		if (m_dstarNetwork != NULL)
			m_dstarNetwork->enable(false);
		if (m_dmrNetwork != NULL)
			m_dmrNetwork->enable(true);
		if (m_ysfNetwork != NULL)
			m_ysfNetwork->enable(false);
		if (m_p25Network != NULL)
			m_p25Network->enable(false);
		if (m_nxdnNetwork != NULL)
			m_nxdnNetwork->enable(false);
		if (m_pocsagNetwork != NULL)
			m_pocsagNetwork->enable(false);
		if (m_fmNetwork != NULL)
			m_fmNetwork->enable(false);
		if (m_dstar != NULL)
			m_dstar->enable(false);
		if (m_dmr != NULL)
			m_dmr->enable(true);
		if (m_ysf != NULL)
			m_ysf->enable(false);
		if (m_p25 != NULL)
			m_p25->enable(false);
		if (m_nxdn != NULL)
			m_nxdn->enable(false);
		if (m_pocsag != NULL)
			m_pocsag->enable(false);
		if (m_fm != NULL)
			m_fm->enable(false);
		m_modem->setMode(MODE_DMR);
		if (m_ump != NULL)
			m_ump->setMode(MODE_DMR);
		if (m_duplex) {
			m_modem->writeDMRStart(true);
			m_dmrTXTimer.start();
		}
		m_mode = MODE_DMR;
		m_modeTimer.start();
		m_cwIdTimer.stop();
		createLockFile("DMR");
		break;

	case MODE_YSF:
		if (m_dstarNetwork != NULL)
			m_dstarNetwork->enable(false);
		if (m_dmrNetwork != NULL)
			m_dmrNetwork->enable(false);
		if (m_ysfNetwork != NULL)
			m_ysfNetwork->enable(true);
		if (m_p25Network != NULL)
			m_p25Network->enable(false);
		if (m_nxdnNetwork != NULL)
			m_nxdnNetwork->enable(false);
		if (m_pocsagNetwork != NULL)
			m_pocsagNetwork->enable(false);
		if (m_fmNetwork != NULL)
			m_fmNetwork->enable(false);
		if (m_dstar != NULL)
			m_dstar->enable(false);
		if (m_dmr != NULL)
			m_dmr->enable(false);
		if (m_ysf != NULL)
			m_ysf->enable(true);
		if (m_p25 != NULL)
			m_p25->enable(false);
		if (m_nxdn != NULL)
			m_nxdn->enable(false);
		if (m_pocsag != NULL)
			m_pocsag->enable(false);
		if (m_fm != NULL)
			m_fm->enable(false);
		m_modem->setMode(MODE_YSF);
		if (m_ump != NULL)
			m_ump->setMode(MODE_YSF);
		m_mode = MODE_YSF;
		m_modeTimer.start();
		m_cwIdTimer.stop();
		createLockFile("System Fusion");
		break;

	case MODE_P25:
		if (m_dstarNetwork != NULL)
			m_dstarNetwork->enable(false);
		if (m_dmrNetwork != NULL)
			m_dmrNetwork->enable(false);
		if (m_ysfNetwork != NULL)
			m_ysfNetwork->enable(false);
		if (m_p25Network != NULL)
			m_p25Network->enable(true);
		if (m_nxdnNetwork != NULL)
			m_nxdnNetwork->enable(false);
		if (m_pocsagNetwork != NULL)
			m_pocsagNetwork->enable(false);
		if (m_fmNetwork != NULL)
			m_fmNetwork->enable(false);
		if (m_dstar != NULL)
			m_dstar->enable(false);
		if (m_dmr != NULL)
			m_dmr->enable(false);
		if (m_ysf != NULL)
			m_ysf->enable(false);
		if (m_p25 != NULL)
			m_p25->enable(true);
		if (m_nxdn != NULL)
			m_nxdn->enable(false);
		if (m_pocsag != NULL)
			m_pocsag->enable(false);
		if (m_fm != NULL)
			m_fm->enable(false);
		m_modem->setMode(MODE_P25);
		if (m_ump != NULL)
			m_ump->setMode(MODE_P25);
		m_mode = MODE_P25;
		m_modeTimer.start();
		m_cwIdTimer.stop();
		createLockFile("P25");
		break;

	case MODE_NXDN:
		if (m_dstarNetwork != NULL)
			m_dstarNetwork->enable(false);
		if (m_dmrNetwork != NULL)
			m_dmrNetwork->enable(false);
		if (m_ysfNetwork != NULL)
			m_ysfNetwork->enable(false);
		if (m_p25Network != NULL)
			m_p25Network->enable(false);
		if (m_nxdnNetwork != NULL)
			m_nxdnNetwork->enable(true);
		if (m_pocsagNetwork != NULL)
			m_pocsagNetwork->enable(false);
		if (m_fmNetwork != NULL)
			m_fmNetwork->enable(false);
		if (m_dstar != NULL)
			m_dstar->enable(false);
		if (m_dmr != NULL)
			m_dmr->enable(false);
		if (m_ysf != NULL)
			m_ysf->enable(false);
		if (m_p25 != NULL)
			m_p25->enable(false);
		if (m_nxdn != NULL)
			m_nxdn->enable(true);
		if (m_pocsag != NULL)
			m_pocsag->enable(false);
		if (m_fm != NULL)
			m_fm->enable(false);
		m_modem->setMode(MODE_NXDN);
		if (m_ump != NULL)
			m_ump->setMode(MODE_NXDN);
		m_mode = MODE_NXDN;
		m_modeTimer.start();
		m_cwIdTimer.stop();
		createLockFile("NXDN");
		break;

	case MODE_POCSAG:
		if (m_dstarNetwork != NULL)
			m_dstarNetwork->enable(false);
		if (m_dmrNetwork != NULL)
			m_dmrNetwork->enable(false);
		if (m_ysfNetwork != NULL)
			m_ysfNetwork->enable(false);
		if (m_p25Network != NULL)
			m_p25Network->enable(false);
		if (m_nxdnNetwork != NULL)
			m_nxdnNetwork->enable(false);
		if (m_pocsagNetwork != NULL)
			m_pocsagNetwork->enable(true);
		if (m_fmNetwork != NULL)
			m_fmNetwork->enable(false);
		if (m_dstar != NULL)
			m_dstar->enable(false);
		if (m_dmr != NULL)
			m_dmr->enable(false);
		if (m_ysf != NULL)
			m_ysf->enable(false);
		if (m_p25 != NULL)
			m_p25->enable(false);
		if (m_nxdn != NULL)
			m_nxdn->enable(false);
		if (m_pocsag != NULL)
			m_pocsag->enable(true);
		if (m_fm != NULL)
			m_fm->enable(false);
		m_modem->setMode(MODE_POCSAG);
		if (m_ump != NULL)
			m_ump->setMode(MODE_POCSAG);
		m_mode = MODE_POCSAG;
		m_modeTimer.start();
		m_cwIdTimer.stop();
		createLockFile("POCSAG");
		break;

	case MODE_FM:
		LogMessage("Mode set to FM");
		if (m_dstarNetwork != NULL)
			m_dstarNetwork->enable(false);
		if (m_dmrNetwork != NULL)
			m_dmrNetwork->enable(false);
		if (m_ysfNetwork != NULL)
			m_ysfNetwork->enable(false);
		if (m_p25Network != NULL)
			m_p25Network->enable(false);
		if (m_nxdnNetwork != NULL)
			m_nxdnNetwork->enable(false);
		if (m_pocsagNetwork != NULL)
			m_pocsagNetwork->enable(false);
		if (m_fmNetwork != NULL)
			m_fmNetwork->enable(true);
		if (m_dstar != NULL)
			m_dstar->enable(false);
		if (m_dmr != NULL)
			m_dmr->enable(false);
		if (m_ysf != NULL)
			m_ysf->enable(false);
		if (m_p25 != NULL)
			m_p25->enable(false);
		if (m_nxdn != NULL)
			m_nxdn->enable(false);
		if (m_pocsag != NULL)
			m_pocsag->enable(false);
		if (m_fm != NULL)
			m_fm->enable(true);
		m_modem->setMode(MODE_FM);
		if (m_ump != NULL)
			m_ump->setMode(MODE_FM);
		m_display->setFM();
		m_mode = MODE_FM;
		m_modeTimer.start();
		m_cwIdTimer.stop();
		createLockFile("FM");
		break;

	case MODE_LOCKOUT:
		LogMessage("Mode set to Lockout");
		if (m_dstarNetwork != NULL)
			m_dstarNetwork->enable(false);
		if (m_dmrNetwork != NULL)
			m_dmrNetwork->enable(false);
		if (m_ysfNetwork != NULL)
			m_ysfNetwork->enable(false);
		if (m_p25Network != NULL)
			m_p25Network->enable(false);
		if (m_nxdnNetwork != NULL)
			m_nxdnNetwork->enable(false);
		if (m_pocsagNetwork != NULL)
			m_pocsagNetwork->enable(false);
		if (m_fmNetwork != NULL)
			m_fmNetwork->enable(false);
		if (m_dstar != NULL)
			m_dstar->enable(false);
		if (m_dmr != NULL)
			m_dmr->enable(false);
		if (m_ysf != NULL)
			m_ysf->enable(false);
		if (m_p25 != NULL)
			m_p25->enable(false);
		if (m_nxdn != NULL)
			m_nxdn->enable(false);
		if (m_pocsag != NULL)
			m_pocsag->enable(false);
		if (m_fm != NULL)
			m_fm->enable(false);
		if (m_mode == MODE_DMR && m_duplex && m_modem->hasTX()) {
			m_modem->writeDMRStart(false);
			m_dmrTXTimer.stop();
		}
		m_modem->setMode(MODE_IDLE);
		if (m_ump != NULL)
			m_ump->setMode(MODE_IDLE);
		m_display->setLockout();
		m_mode = MODE_LOCKOUT;
		m_modeTimer.stop();
		m_cwIdTimer.stop();
		removeLockFile();
		break;

	case MODE_ERROR:
		LogMessage("Mode set to Error");
		if (m_dstarNetwork != NULL)
			m_dstarNetwork->enable(false);
		if (m_dmrNetwork != NULL)
			m_dmrNetwork->enable(false);
		if (m_ysfNetwork != NULL)
			m_ysfNetwork->enable(false);
		if (m_p25Network != NULL)
			m_p25Network->enable(false);
		if (m_nxdnNetwork != NULL)
			m_nxdnNetwork->enable(false);
		if (m_pocsagNetwork != NULL)
			m_pocsagNetwork->enable(false);
		if (m_fmNetwork != NULL)
			m_fmNetwork->enable(false);
		if (m_dstar != NULL)
			m_dstar->enable(false);
		if (m_dmr != NULL)
			m_dmr->enable(false);
		if (m_ysf != NULL)
			m_ysf->enable(false);
		if (m_p25 != NULL)
			m_p25->enable(false);
		if (m_nxdn != NULL)
			m_nxdn->enable(false);
		if (m_pocsag != NULL)
			m_pocsag->enable(false);
		if (m_fm != NULL)
			m_fm->enable(false);
		if (m_mode == MODE_DMR && m_duplex && m_modem->hasTX()) {
			m_modem->writeDMRStart(false);
			m_dmrTXTimer.stop();
		}
		if (m_ump != NULL)
			m_ump->setMode(MODE_IDLE);
		m_display->setError("MODEM");
		m_mode = MODE_ERROR;
		m_modeTimer.stop();
		m_cwIdTimer.stop();
		removeLockFile();
		break;

	default:
		if (m_dstarNetwork != NULL)
			m_dstarNetwork->enable(true);
		if (m_dmrNetwork != NULL)
			m_dmrNetwork->enable(true);
		if (m_ysfNetwork != NULL)
			m_ysfNetwork->enable(true);
		if (m_p25Network != NULL)
			m_p25Network->enable(true);
		if (m_nxdnNetwork != NULL)
			m_nxdnNetwork->enable(true);
		if (m_pocsagNetwork != NULL)
			m_pocsagNetwork->enable(true);
		if (m_fmNetwork != NULL)
			m_fmNetwork->enable(true);
		if (m_dstar != NULL)
			m_dstar->enable(true);
		if (m_dmr != NULL)
			m_dmr->enable(true);
		if (m_ysf != NULL)
			m_ysf->enable(true);
		if (m_p25 != NULL)
			m_p25->enable(true);
		if (m_nxdn != NULL)
			m_nxdn->enable(true);
		if (m_pocsag != NULL)
			m_pocsag->enable(true);
		if (m_fm != NULL)
			m_fm->enable(true);
		if (m_mode == MODE_DMR && m_duplex && m_modem->hasTX()) {
			m_modem->writeDMRStart(false);
			m_dmrTXTimer.stop();
		}
		m_modem->setMode(MODE_IDLE);
		if (m_ump != NULL)
			m_ump->setMode(MODE_IDLE);
		if (m_mode == MODE_ERROR) {
			m_modem->sendCWId(m_callsign);
			m_cwIdTimer.setTimeout(m_cwIdTime);
			m_cwIdTimer.start();
		} else {
			m_cwIdTimer.setTimeout(m_cwIdTime / 4U);
			m_cwIdTimer.start();
		}
		m_display->setIdle();
		if (mode == MODE_QUIT)
			m_display->setQuit();
		m_mode = MODE_IDLE;
		m_modeTimer.stop();
		removeLockFile();
		break;
	}
}

void  CMMDVMHost::createLockFile(const char* mode) const
{
	if (m_lockFileEnabled) {
		FILE* fp = ::fopen(m_lockFileName.c_str(), "wt");
		if (fp != NULL) {
			::fprintf(fp, "%s\n", mode);
			::fclose(fp);
		}
	}
}

void  CMMDVMHost::removeLockFile() const
{
	if (m_lockFileEnabled)
		::remove(m_lockFileName.c_str());
}

void CMMDVMHost::remoteControl()
{
	if (m_remoteControl == NULL)
		return;

	REMOTE_COMMAND command = m_remoteControl->getCommand();
	switch (command) {
		case RCD_MODE_IDLE:
			m_fixedMode = false;
			setMode(MODE_IDLE);
			break;
		case RCD_MODE_LOCKOUT:
			m_fixedMode = false;
			setMode(MODE_LOCKOUT);
			break;
		case RCD_MODE_DSTAR:
			if (m_dstar != NULL)
				processModeCommand(MODE_DSTAR, m_dstarRFModeHang);
			break;
		case RCD_MODE_DMR:
			if (m_dmr != NULL)
				processModeCommand(MODE_DMR, m_dmrRFModeHang);
			break;
		case RCD_MODE_YSF:
			if (m_ysf != NULL)
				processModeCommand(MODE_YSF, m_ysfRFModeHang);
			break;
		case RCD_MODE_P25:
			if (m_p25 != NULL)
				processModeCommand(MODE_P25, m_p25RFModeHang);
			break;
		case RCD_MODE_NXDN:
			if (m_nxdn != NULL)
				processModeCommand(MODE_NXDN, m_nxdnRFModeHang);
			break;
		case RCD_MODE_FM:
			if (m_fmEnabled)
				processModeCommand(MODE_FM, 0);
			break;
		case RCD_ENABLE_DSTAR:
			if (m_dstar != NULL && !m_dstarEnabled)
				processEnableCommand(m_dstarEnabled, true);
			break;
		case RCD_ENABLE_DMR:
			if (m_dmr != NULL && !m_dmrEnabled)
				processEnableCommand(m_dmrEnabled, true);
			break;
		case RCD_ENABLE_YSF:
			if (m_ysf != NULL && !m_ysfEnabled)
				processEnableCommand(m_ysfEnabled, true);
			break;
		case RCD_ENABLE_P25:
			if (m_p25 != NULL && !m_p25Enabled)
				processEnableCommand(m_p25Enabled, true);
			break;
		case RCD_ENABLE_NXDN:
			if (m_nxdn != NULL && !m_nxdnEnabled)
				processEnableCommand(m_nxdnEnabled, true);
			break;
		case RCD_ENABLE_FM:
			if (!m_fmEnabled)
				processEnableCommand(m_fmEnabled, true);
			break;
		case RCD_DISABLE_DSTAR:
			if (m_dstar != NULL && m_dstarEnabled)
				processEnableCommand(m_dstarEnabled, false);
			break;
		case RCD_DISABLE_DMR:
			if (m_dmr != NULL && m_dmrEnabled)
				processEnableCommand(m_dmrEnabled, false);
			break;
		case RCD_DISABLE_YSF:
			if (m_ysf != NULL && m_ysfEnabled)
				processEnableCommand(m_ysfEnabled, false);
			break;
		case RCD_DISABLE_P25:
			if (m_p25 != NULL && m_p25Enabled)
				processEnableCommand(m_p25Enabled, false);
			break;
		case RCD_DISABLE_NXDN:
			if (m_nxdn != NULL && m_nxdnEnabled)
				processEnableCommand(m_nxdnEnabled, false);
			break;
		case RCD_DISABLE_FM:
			if (m_fmEnabled)
				processEnableCommand(m_fmEnabled, false);
			break;
		case RCD_PAGE:
			if (m_pocsag != NULL) {
				unsigned int ric = m_remoteControl->getArgUInt(0U);
				std::string text;
				for (unsigned int i = 1U; i < m_remoteControl->getArgCount(); i++) {
					if (i > 1U)
						text += " ";
					text += m_remoteControl->getArgString(i);
				}
				m_pocsag->sendPage(ric, text);
			}
		case RCD_CW:
			setMode(MODE_IDLE); // Force the modem to go idle so that we can send the CW text.
                        if (!m_modem->hasTX()){
                                std::string cwtext;
                                for (unsigned int i = 0U; i < m_remoteControl->getArgCount(); i++) {
                                        if (i > 0U)
                                                cwtext += " ";
                                        cwtext += m_remoteControl->getArgString(i);
                                }
                                m_display->writeCW();
                                m_modem->sendCWId(cwtext);
                        }
		default:
			break;
	}
}

void CMMDVMHost::processModeCommand(unsigned char mode, unsigned int timeout)
{
	m_fixedMode = false;
	m_modeTimer.setTimeout(timeout);

	if (m_remoteControl->getArgCount() > 0U) {
		if (m_remoteControl->getArgString(0U) == "fixed") {
			m_fixedMode = true;
		} else {
			unsigned int t = m_remoteControl->getArgUInt(0U);
			if (t > 0U)
				m_modeTimer.setTimeout(t);
		}
	}

	setMode(mode);
}

void CMMDVMHost::processEnableCommand(bool& mode, bool enabled)
{
	LogDebug("Setting mode current=%s new=%s",mode ? "true" : "false",enabled ? "true" : "false");
	mode=enabled;
	m_modem->setModeParams(m_dstarEnabled, m_dmrEnabled, m_ysfEnabled, m_p25Enabled, m_nxdnEnabled, m_pocsagEnabled, m_fmEnabled);
	if (!m_modem->writeConfig())
		LogError("Cannot write Config to MMDVM");
}<|MERGE_RESOLUTION|>--- conflicted
+++ resolved
@@ -1264,36 +1264,6 @@
 	m_modem->setYSFParams(lowDeviation, txHang);
 
 	if (m_fmEnabled) {
-<<<<<<< HEAD
-		std::string  callsign          = m_conf.getFMCallsign();
-		unsigned int callsignSpeed     = m_conf.getFMCallsignSpeed();
-		unsigned int callsignFrequency = m_conf.getFMCallsignFrequency();
-		unsigned int callsignTime      = m_conf.getFMCallsignTime();
-		unsigned int callsignHoldoff   = m_conf.getFMCallsignHoldoff();
-		float        callsignHighLevel = m_conf.getFMCallsignHighLevel();
-		float        callsignLowLevel  = m_conf.getFMCallsignLowLevel();
-		bool         callsignAtStart   = m_conf.getFMCallsignAtStart();
-		bool         callsignAtEnd     = m_conf.getFMCallsignAtEnd();
-		bool         callsignAtLatch   = m_conf.getFMCallsignAtLatch();
-		std::string  rfAck             = m_conf.getFMRFAck();
-		unsigned int ackSpeed          = m_conf.getFMAckSpeed();
-		unsigned int ackFrequency      = m_conf.getFMAckFrequency();
-		unsigned int ackMinTime        = m_conf.getFMAckMinTime();
-		unsigned int ackDelay          = m_conf.getFMAckDelay();
-		float        ackLevel          = m_conf.getFMAckLevel();
-		unsigned int timeout           = m_conf.getFMTimeout();
-		float        timeoutLevel      = m_conf.getFMTimeoutLevel();
-		float        ctcssFrequency    = m_conf.getFMCTCSSFrequency();
-		unsigned int ctcssThreshold    = m_conf.getFMCTCSSThreshold();
-		float        ctcssLevel        = m_conf.getFMCTCSSLevel();
-		unsigned int kerchunkTime      = m_conf.getFMKerchunkTime();
-		unsigned int hangTime          = m_conf.getFMHangTime();
-		bool         useCOS            = m_conf.getFMUseCOS();
-		bool         cosInvert         = m_conf.getFMCOSInvert();
-		unsigned int rfAudioBoost      = m_conf.getFMRFAudioBoost();
-		float        maxDevLevel       = m_conf.getFMMaxDevLevel();
-		unsigned int modeHangTime      = m_conf.getFMModeHang();
-=======
 		std::string  callsign           = m_conf.getFMCallsign();
 		unsigned int callsignSpeed      = m_conf.getFMCallsignSpeed();
 		unsigned int callsignFrequency  = m_conf.getFMCallsignFrequency();
@@ -1305,7 +1275,6 @@
 		bool         callsignAtEnd      = m_conf.getFMCallsignAtEnd();
 		bool         callsignAtLatch    = m_conf.getFMCallsignAtLatch();
 		std::string  rfAck              = m_conf.getFMRFAck();
-		std::string  extAck             = m_conf.getFMExtAck();
 		unsigned int ackSpeed           = m_conf.getFMAckSpeed();
 		unsigned int ackFrequency       = m_conf.getFMAckFrequency();
 		unsigned int ackMinTime         = m_conf.getFMAckMinTime();
@@ -1323,8 +1292,7 @@
 		bool         cosInvert          = m_conf.getFMCOSInvert();
 		unsigned int rfAudioBoost       = m_conf.getFMRFAudioBoost();
 		float        maxDevLevel        = m_conf.getFMMaxDevLevel();
-		unsigned int extAudioBoost      = m_conf.getFMExtAudioBoost();
->>>>>>> ce121c59
+		unsigned int modeHangTime       = m_conf.getFMModeHang();
 
 		LogInfo("FM Parameters");
 		LogInfo("    Callsign: %s", callsign.c_str());
@@ -1359,8 +1327,7 @@
 
 		m_modem->setFMCallsignParams(callsign, callsignSpeed, callsignFrequency, callsignTime, callsignHoldoff, callsignHighLevel, callsignLowLevel, callsignAtStart, callsignAtEnd, callsignAtLatch);
 		m_modem->setFMAckParams(rfAck, ackSpeed, ackFrequency, ackMinTime, ackDelay, ackLevel);
-<<<<<<< HEAD
-		m_modem->setFMMiscParams(timeout, timeoutLevel, ctcssFrequency, ctcssThreshold, ctcssLevel, kerchunkTime, hangTime, useCOS, cosInvert, rfAudioBoost, maxDevLevel);
+		m_modem->setFMMiscParams(timeout, timeoutLevel, ctcssFrequency, ctcssHighThreshold, ctcssLowThreshold, ctcssLevel, kerchunkTime, hangTime, useCOS, cosInvert, rfAudioBoost, maxDevLevel);
 
 		if (m_conf.getFMNetworkEnabled()) {
 			std::string  extAck        = m_conf.getFMExtAck();
@@ -1371,9 +1338,6 @@
 
 			m_modem->setFMExtParams(extAck, extAudioBoost);
 		}
-=======
-		m_modem->setFMMiscParams(timeout, timeoutLevel, ctcssFrequency, ctcssHighThreshold, ctcssLowThreshold, ctcssLevel, kerchunkTime, hangTime, useCOS, cosInvert, rfAudioBoost, maxDevLevel);
->>>>>>> ce121c59
 	}
 
 	bool ret = m_modem->open();
