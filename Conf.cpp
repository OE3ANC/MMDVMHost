--- conflicted
+++ resolved
@@ -428,7 +428,6 @@
 
 			continue;
 		}
-<<<<<<< HEAD
 
 		char* key   = ::strtok(buffer, " \t=\r\n");
 		if (key == NULL)
@@ -511,194 +510,6 @@
 				for (unsigned int i = 0U; value[i] != 0; i++)
 					value[i] = ::toupper(value[i]);
 				m_cwIdCallsign = value;
-=======
-	} else if (section == SECTION_DMRID_LOOKUP) {
-		if (::strcmp(key, "File") == 0)
-			m_dmrIdLookupFile = value;
-		else if (::strcmp(key, "Time") == 0)
-			m_dmrIdLookupTime = (unsigned int)::atoi(value);
-	} else if (section == SECTION_NXDNID_LOOKUP) {
-		if (::strcmp(key, "File") == 0)
-			m_nxdnIdLookupFile = value;
-		else if (::strcmp(key, "Time") == 0)
-			m_nxdnIdLookupTime = (unsigned int)::atoi(value);
-	} else if (section == SECTION_MODEM) {
-		if (::strcmp(key, "Port") == 0)
-			m_modemPort = value;
-        else if (::strcmp(key, "Protocol") == 0)
-            m_modemProtocol = value;
-        else if (::strcmp(key, "Address") == 0)
-            m_modemAddress = (unsigned int)::strtoul(value, NULL, 16);
-		else if (::strcmp(key, "RXInvert") == 0)
-			m_modemRXInvert = ::atoi(value) == 1;
-		else if (::strcmp(key, "TXInvert") == 0)
-			m_modemTXInvert = ::atoi(value) == 1;
-		else if (::strcmp(key, "PTTInvert") == 0)
-			m_modemPTTInvert = ::atoi(value) == 1;
-		else if (::strcmp(key, "TXDelay") == 0)
-			m_modemTXDelay = (unsigned int)::atoi(value);
-		else if (::strcmp(key, "DMRDelay") == 0)
-			m_modemDMRDelay = (unsigned int)::atoi(value);
-		else if (::strcmp(key, "RXOffset") == 0)
-			m_modemRXOffset = ::atoi(value);
-		else if (::strcmp(key, "TXOffset") == 0)
-			m_modemTXOffset = ::atoi(value);
-		else if (::strcmp(key, "RXDCOffset") == 0)
-			m_modemRXDCOffset = ::atoi(value);
-		else if (::strcmp(key, "TXDCOffset") == 0)
-			m_modemTXDCOffset = ::atoi(value);
-		else if (::strcmp(key, "RFLevel") == 0)
-			m_modemRFLevel = float(::atof(value));
-		else if (::strcmp(key, "RXLevel") == 0)
-			m_modemRXLevel = float(::atof(value));
-		else if (::strcmp(key, "TXLevel") == 0)
-			m_modemFMTXLevel = m_modemCWIdTXLevel = m_modemDStarTXLevel = m_modemDMRTXLevel = m_modemYSFTXLevel = m_modemP25TXLevel = m_modemNXDNTXLevel = float(::atof(value));
-		else if (::strcmp(key, "CWIdTXLevel") == 0)
-			m_modemCWIdTXLevel = float(::atof(value));
-		else if (::strcmp(key, "D-StarTXLevel") == 0)
-			m_modemDStarTXLevel = float(::atof(value));
-		else if (::strcmp(key, "DMRTXLevel") == 0)
-			m_modemDMRTXLevel = float(::atof(value));
-		else if (::strcmp(key, "YSFTXLevel") == 0)
-			m_modemYSFTXLevel = float(::atof(value));
-		else if (::strcmp(key, "P25TXLevel") == 0)
-			m_modemP25TXLevel = float(::atof(value));
-		else if (::strcmp(key, "NXDNTXLevel") == 0)
-			m_modemNXDNTXLevel = float(::atof(value));
-		else if (::strcmp(key, "POCSAGTXLevel") == 0)
-			m_modemPOCSAGTXLevel = float(::atof(value));
-		else if (::strcmp(key, "FMTXLevel") == 0)
-			m_modemFMTXLevel = float(::atof(value));
-		else if (::strcmp(key, "RSSIMappingFile") == 0)
-			m_modemRSSIMappingFile = value;
-		else if (::strcmp(key, "UseCOSAsLockout") == 0)
-			m_modemUseCOSAsLockout = ::atoi(value) == 1;
-		else if (::strcmp(key, "Trace") == 0)
-			m_modemTrace = ::atoi(value) == 1;
-		else if (::strcmp(key, "Debug") == 0)
-			m_modemDebug = ::atoi(value) == 1;
-	} else if (section == SECTION_TRANSPARENT) {
-		if (::strcmp(key, "Enable") == 0)
-			m_transparentEnabled = ::atoi(value) == 1;
-		else if (::strcmp(key, "RemoteAddress") == 0)
-			m_transparentRemoteAddress = value;
-		else if (::strcmp(key, "RemotePort") == 0)
-			m_transparentRemotePort = (unsigned short)::atoi(value);
-		else if (::strcmp(key, "LocalPort") == 0)
-			m_transparentLocalPort = (unsigned short)::atoi(value);
-		else if (::strcmp(key, "SendFrameType") == 0)
-			m_transparentSendFrameType = (unsigned int)::atoi(value);
-	} else if (section == SECTION_UMP) {
-		if (::strcmp(key, "Enable") == 0)
-			m_umpEnabled = ::atoi(value) == 1;
-		else if (::strcmp(key, "Port") == 0)
-			m_umpPort = value;
-	} else if (section == SECTION_DSTAR) {
-		if (::strcmp(key, "Enable") == 0)
-			m_dstarEnabled = ::atoi(value) == 1;
-		else if (::strcmp(key, "Module") == 0) {
-			// Convert the module to upper case
-			for (unsigned int i = 0U; value[i] != 0; i++)
-				value[i] = ::toupper(value[i]);
-			m_dstarModule = value;
-		} else if (::strcmp(key, "SelfOnly") == 0)
-			m_dstarSelfOnly = ::atoi(value) == 1;
-		else if (::strcmp(key, "BlackList") == 0) {
-			char* p = ::strtok(value, ",\r\n");
-			while (p != NULL) {
-				if (::strlen(p) > 0U) {
-					for (unsigned int i = 0U; p[i] != 0; i++)
-						p[i] = ::toupper(p[i]);
-					std::string callsign = std::string(p);
-					callsign.resize(DSTAR_LONG_CALLSIGN_LENGTH, ' ');
-					m_dstarBlackList.push_back(callsign);
-				}
-				p = ::strtok(NULL, ",\r\n");
-			}
-		} else if (::strcmp(key, "WhiteList") == 0) {
-                        char* p = ::strtok(value, ",\r\n");
-                        while (p != NULL) {
-                                if (::strlen(p) > 0U) {
-                                        for (unsigned int i = 0U; p[i] != 0; i++)
-                                                p[i] = ::toupper(p[i]);
-                                        std::string callsign = std::string(p);
-                                        callsign.resize(DSTAR_LONG_CALLSIGN_LENGTH, ' ');
-                                        m_dstarWhiteList.push_back(callsign);
-                                }
-                                p = ::strtok(NULL, ",\r\n");
-                        }
-		} else if (::strcmp(key, "AckReply") == 0)
-			m_dstarAckReply = ::atoi(value) == 1;
-		else if (::strcmp(key, "AckTime") == 0)
-			m_dstarAckTime = (unsigned int)::atoi(value);
-		else if (::strcmp(key, "AckMessage") == 0)
-			m_dstarAckMessage = ::atoi(value) == 1;
-		else if (::strcmp(key, "ErrorReply") == 0)
-			m_dstarErrorReply = ::atoi(value) == 1;
-		else if (::strcmp(key, "RemoteGateway") == 0)
-			m_dstarRemoteGateway = ::atoi(value) == 1;
-		else if (::strcmp(key, "ModeHang") == 0)
-			m_dstarModeHang = (unsigned int)::atoi(value);
-	} else if (section == SECTION_DMR) {
-		if (::strcmp(key, "Enable") == 0)
-			m_dmrEnabled = ::atoi(value) == 1;
-		else if (::strcmp(key, "Beacons") == 0)
-			m_dmrBeacons = ::atoi(value) == 1 ? DMR_BEACONS_NETWORK : DMR_BEACONS_OFF;
-		else if (::strcmp(key, "BeaconInterval") == 0) {
-			m_dmrBeacons = m_dmrBeacons != DMR_BEACONS_OFF ? DMR_BEACONS_TIMED : DMR_BEACONS_OFF;
-			m_dmrBeaconInterval = (unsigned int)::atoi(value);
-		} else if (::strcmp(key, "BeaconDuration") == 0)
-			m_dmrBeaconDuration = (unsigned int)::atoi(value);
-		else if (::strcmp(key, "Id") == 0)
-			m_dmrId = (unsigned int)::atoi(value);
-		else if (::strcmp(key, "ColorCode") == 0)
-			m_dmrColorCode = (unsigned int)::atoi(value);
-		else if (::strcmp(key, "SelfOnly") == 0)
-			m_dmrSelfOnly = ::atoi(value) == 1;
-		else if (::strcmp(key, "EmbeddedLCOnly") == 0)
-			m_dmrEmbeddedLCOnly = ::atoi(value) == 1;
-		else if (::strcmp(key, "DumpTAData") == 0)
-			m_dmrDumpTAData = ::atoi(value) == 1;
-		else if (::strcmp(key, "Prefixes") == 0) {
-			char* p = ::strtok(value, ",\r\n");
-			while (p != NULL) {
-				unsigned int prefix = (unsigned int)::atoi(p);
-				if (prefix > 0U && prefix <= 999U)
-					m_dmrPrefixes.push_back(prefix);
-				p = ::strtok(NULL, ",\r\n");
-			}
-		} else if (::strcmp(key, "BlackList") == 0) {
-			char* p = ::strtok(value, ",\r\n");
-			while (p != NULL) {
-				unsigned int id = (unsigned int)::atoi(p);
-				if (id > 0U)
-					m_dmrBlackList.push_back(id);
-				p = ::strtok(NULL, ",\r\n");
-			}
-		} else if (::strcmp(key, "WhiteList") == 0) {
-			char* p = ::strtok(value, ",\r\n");
-			while (p != NULL) {
-				unsigned int id = (unsigned int)::atoi(p);
-				if (id > 0U)
-					m_dmrWhiteList.push_back(id);
-				p = ::strtok(NULL, ",\r\n");
-			}
-		} else if (::strcmp(key, "Slot1TGWhiteList") == 0) {
-			char* p = ::strtok(value, ",\r\n");
-			while (p != NULL) {
-				unsigned int id = (unsigned int)::atoi(p);
-				if (id > 0U)
-					m_dmrSlot1TGWhiteList.push_back(id);
-				p = ::strtok(NULL, ",\r\n");
-			}
-		} else if (::strcmp(key, "Slot2TGWhiteList") == 0) {
-			char* p = ::strtok(value, ",\r\n");
-			while (p != NULL) {
-				unsigned int id = (unsigned int)::atoi(p);
-				if (id > 0U)
-					m_dmrSlot2TGWhiteList.push_back(id);
-				p = ::strtok(NULL, ",\r\n");
->>>>>>> db1eef6b
 			}
 		} else if (section == SECTION_DMRID_LOOKUP) {
 			if (::strcmp(key, "File") == 0)
@@ -724,9 +535,9 @@
 			else if (::strcmp(key, "ModemAddress") == 0)
 				m_modemModemAddress = value;
 			else if (::strcmp(key, "ModemPort") == 0)
-				m_modemModemPort = (unsigned int)::atoi(value);
+				m_modemModemPort = (unsigned short)::atoi(value);
 			else if (::strcmp(key, "LocalPort") == 0)
-				m_modemLocalPort = (unsigned int)::atoi(value);
+				m_modemLocalPort = (unsigned short)::atoi(value);
 			else if (::strcmp(key, "RXInvert") == 0)
 				m_modemRXInvert = ::atoi(value) == 1;
 			else if (::strcmp(key, "TXInvert") == 0)
@@ -783,9 +594,9 @@
 			else if (::strcmp(key, "RemoteAddress") == 0)
 				m_transparentRemoteAddress = value;
 			else if (::strcmp(key, "RemotePort") == 0)
-				m_transparentRemotePort = (unsigned int)::atoi(value);
+				m_transparentRemotePort = (unsigned short)::atoi(value);
 			else if (::strcmp(key, "LocalPort") == 0)
-				m_transparentLocalPort = (unsigned int)::atoi(value);
+				m_transparentLocalPort = (unsigned short)::atoi(value);
 			else if (::strcmp(key, "SendFrameType") == 0)
 				m_transparentSendFrameType = (unsigned int)::atoi(value);
 		} else if (section == SECTION_DSTAR) {
@@ -919,7 +730,6 @@
 					break;
 				}
 			}
-<<<<<<< HEAD
 		} else if (section == SECTION_FUSION) {
 			if (::strcmp(key, "Enable") == 0)
 				m_fusionEnabled = ::atoi(value) == 1;
@@ -1086,9 +896,9 @@
 			else if (::strcmp(key, "GatewayAddress") == 0)
 				m_dstarGatewayAddress = value;
 			else if (::strcmp(key, "GatewayPort") == 0)
-				m_dstarGatewayPort = (unsigned int)::atoi(value);
+				m_dstarGatewayPort = (unsigned short)::atoi(value);
 			else if (::strcmp(key, "LocalPort") == 0)
-				m_dstarLocalPort = (unsigned int)::atoi(value);
+				m_dstarLocalPort = (unsigned short)::atoi(value);
 			else if (::strcmp(key, "ModeHang") == 0)
 				m_dstarNetworkModeHang = (unsigned int)::atoi(value);
 			else if (::strcmp(key, "Debug") == 0)
@@ -1101,9 +911,9 @@
 			else if (::strcmp(key, "Address") == 0)
 				m_dmrNetworkAddress = value;
 			else if (::strcmp(key, "Port") == 0)
-				m_dmrNetworkPort = (unsigned int)::atoi(value);
+				m_dmrNetworkPort = (unsigned short)::atoi(value);
 			else if (::strcmp(key, "Local") == 0)
-				m_dmrNetworkLocal = (unsigned int)::atoi(value);
+				m_dmrNetworkLocal = (unsigned short)::atoi(value);
 			else if (::strcmp(key, "Password") == 0)
 				m_dmrNetworkPassword = value;
 			else if (::strcmp(key, "Options") == 0)
@@ -1124,11 +934,11 @@
 			else if (::strcmp(key, "LocalAddress") == 0)
 				m_fusionNetworkMyAddress = value;
 			else if (::strcmp(key, "LocalPort") == 0)
-				m_fusionNetworkMyPort = (unsigned int)::atoi(value);
+				m_fusionNetworkMyPort = (unsigned short)::atoi(value);
 			else if (::strcmp(key, "GatewayAddress") == 0)
 				m_fusionNetworkGatewayAddress = value;
 			else if (::strcmp(key, "GatewayPort") == 0)
-				m_fusionNetworkGatewayPort = (unsigned int)::atoi(value);
+				m_fusionNetworkGatewayPort = (unsigned short)::atoi(value);
 			else if (::strcmp(key, "ModeHang") == 0)
 				m_fusionNetworkModeHang = (unsigned int)::atoi(value);
 			else if (::strcmp(key, "Debug") == 0)
@@ -1139,9 +949,9 @@
 			else if (::strcmp(key, "GatewayAddress") == 0)
 				m_p25GatewayAddress = value;
 			else if (::strcmp(key, "GatewayPort") == 0)
-				m_p25GatewayPort = (unsigned int)::atoi(value);
+				m_p25GatewayPort = (unsigned short)::atoi(value);
 			else if (::strcmp(key, "LocalPort") == 0)
-				m_p25LocalPort = (unsigned int)::atoi(value);
+				m_p25LocalPort = (unsigned short)::atoi(value);
 			else if (::strcmp(key, "ModeHang") == 0)
 				m_p25NetworkModeHang = (unsigned int)::atoi(value);
 			else if (::strcmp(key, "Debug") == 0)
@@ -1152,11 +962,11 @@
 			else if (::strcmp(key, "LocalAddress") == 0)
 				m_nxdnLocalAddress = value;
 			else if (::strcmp(key, "LocalPort") == 0)
-				m_nxdnLocalPort = (unsigned int)::atoi(value);
+				m_nxdnLocalPort = (unsigned short)::atoi(value);
 			else if (::strcmp(key, "GatewayAddress") == 0)
 				m_nxdnGatewayAddress = value;
 			else if (::strcmp(key, "GatewayPort") == 0)
-				m_nxdnGatewayPort = (unsigned int)::atoi(value);
+				m_nxdnGatewayPort = (unsigned short)::atoi(value);
 			else if (::strcmp(key, "ModeHang") == 0)
 				m_nxdnNetworkModeHang = (unsigned int)::atoi(value);
 			else if (::strcmp(key, "Debug") == 0)
@@ -1165,11 +975,11 @@
 			if (::strcmp(key, "Enable") == 0)
 				m_m17NetworkEnabled = ::atoi(value) == 1;
 			else if (::strcmp(key, "LocalPort") == 0)
-				m_m17LocalPort = (unsigned int)::atoi(value);
+				m_m17LocalPort = (unsigned short)::atoi(value);
 			else if (::strcmp(key, "GatewayAddress") == 0)
 				m_m17GatewayAddress = value;
 			else if (::strcmp(key, "GatewayPort") == 0)
-				m_m17GatewayPort = (unsigned int)::atoi(value);
+				m_m17GatewayPort = (unsigned short)::atoi(value);
 			else if (::strcmp(key, "ModeHang") == 0)
 				m_m17NetworkModeHang = (unsigned int)::atoi(value);
 			else if (::strcmp(key, "Debug") == 0)
@@ -1180,11 +990,11 @@
 			else if (::strcmp(key, "LocalAddress") == 0)
 				m_pocsagLocalAddress = value;
 			else if (::strcmp(key, "LocalPort") == 0)
-				m_pocsagLocalPort = (unsigned int)::atoi(value);
+				m_pocsagLocalPort = (unsigned short)::atoi(value);
 			else if (::strcmp(key, "GatewayAddress") == 0)
 				m_pocsagGatewayAddress = value;
 			else if (::strcmp(key, "GatewayPort") == 0)
-				m_pocsagGatewayPort = (unsigned int)::atoi(value);
+				m_pocsagGatewayPort = (unsigned short)::atoi(value);
 			else if (::strcmp(key, "ModeHang") == 0)
 				m_pocsagNetworkModeHang = (unsigned int)::atoi(value);
 			else if (::strcmp(key, "Debug") == 0)
@@ -1197,11 +1007,11 @@
 			else if (::strcmp(key, "LocalAddress") == 0)
 				m_fmLocalAddress = value;
 			else if (::strcmp(key, "LocalPort") == 0)
-				m_fmLocalPort = (unsigned int)::atoi(value);
+				m_fmLocalPort = (unsigned short)::atoi(value);
 			else if (::strcmp(key, "GatewayAddress") == 0)
 				m_fmGatewayAddress = value;
 			else if (::strcmp(key, "GatewayPort") == 0)
-				m_fmGatewayPort = (unsigned int)::atoi(value);
+				m_fmGatewayPort = (unsigned short)::atoi(value);
 			else if (::strcmp(key, "PreEmphasis") == 0)
 				m_fmPreEmphasis = ::atoi(value) == 1;
 			else if (::strcmp(key, "DeEmphasis") == 0)
@@ -1254,261 +1064,6 @@
 					m_hd44780Pins.push_back(pin);
 					p = ::strtok(NULL, ",\r\n");
 				}
-=======
-    } else if (section == SECTION_FUSION) {
-		if (::strcmp(key, "Enable") == 0)
-			m_fusionEnabled = ::atoi(value) == 1;
-		else if (::strcmp(key, "LowDeviation") == 0)
-			m_fusionLowDeviation = ::atoi(value) == 1;
-		else if (::strcmp(key, "RemoteGateway") == 0)
-			m_fusionRemoteGateway = ::atoi(value) == 1;
-		else if (::strcmp(key, "SelfOnly") == 0)
-			m_fusionSelfOnly = ::atoi(value) == 1;
-		else if (::strcmp(key, "TXHang") == 0)
-			m_fusionTXHang = (unsigned int)::atoi(value);
-		else if (::strcmp(key, "ModeHang") == 0)
-			m_fusionModeHang = (unsigned int)::atoi(value);
-	} else if (section == SECTION_P25) {
-		if (::strcmp(key, "Enable") == 0)
-			m_p25Enabled = ::atoi(value) == 1;
-		else if (::strcmp(key, "Id") == 0)
-			m_p25Id = (unsigned int)::atoi(value);
-		else if (::strcmp(key, "NAC") == 0)
-			m_p25NAC = (unsigned int)::strtoul(value, NULL, 16);
-		else if (::strcmp(key, "OverrideUIDCheck") == 0)
-			m_p25OverrideUID = ::atoi(value) == 1;
-		else if (::strcmp(key, "SelfOnly") == 0)
-			m_p25SelfOnly = ::atoi(value) == 1;
-		else if (::strcmp(key, "RemoteGateway") == 0)
-			m_p25RemoteGateway = ::atoi(value) == 1;
-		else if (::strcmp(key, "TXHang") == 0)
-			m_p25TXHang = (unsigned int)::atoi(value);
-		else if (::strcmp(key, "ModeHang") == 0)
-			m_p25ModeHang = (unsigned int)::atoi(value);
-	} else if (section == SECTION_NXDN) {
-		if (::strcmp(key, "Enable") == 0)
-			m_nxdnEnabled = ::atoi(value) == 1;
-		else if (::strcmp(key, "Id") == 0)
-			m_nxdnId = (unsigned int)::atoi(value);
-		else if (::strcmp(key, "RAN") == 0)
-			m_nxdnRAN = (unsigned int)::atoi(value);
-		else if (::strcmp(key, "SelfOnly") == 0)
-			m_nxdnSelfOnly = ::atoi(value) == 1;
-		else if (::strcmp(key, "RemoteGateway") == 0)
-			m_nxdnRemoteGateway = ::atoi(value) == 1;
-		else if (::strcmp(key, "TXHang") == 0)
-			m_nxdnTXHang = (unsigned int)::atoi(value);
-		else if (::strcmp(key, "ModeHang") == 0)
-			m_nxdnModeHang = (unsigned int)::atoi(value);
-	} else if (section == SECTION_POCSAG) {
-	  if (::strcmp(key, "Enable") == 0)
-		  m_pocsagEnabled = ::atoi(value) == 1;
-	  else if (::strcmp(key, "Frequency") == 0)
-		  m_pocsagFrequency = (unsigned int)::atoi(value);
-	}
-	else if (section == SECTION_FM) {
-		if (::strcmp(key, "Enable") == 0)
-			m_fmEnabled = ::atoi(value) == 1;
-		else if (::strcmp(key, "Callsign") == 0) {
-			// Convert the callsign to upper case
-			for (unsigned int i = 0U; value[i] != 0; i++)
-				value[i] = ::toupper(value[i]);
-			m_fmCallsign = value;
-		} else if (::strcmp(key, "CallsignSpeed") == 0)
-		  m_fmCallsignSpeed = (unsigned int)::atoi(value);
-	  else if (::strcmp(key, "CallsignFrequency") == 0)
-		  m_fmCallsignFrequency = (unsigned int)::atoi(value);
-	  else if (::strcmp(key, "CallsignTime") == 0)
-		  m_fmCallsignTime = (unsigned int)::atoi(value);
-	  else if (::strcmp(key, "CallsignHoldoff") == 0)
-		  m_fmCallsignHoldoff = (unsigned int)::atoi(value);
-	  else if (::strcmp(key, "CallsignHighLevel") == 0)
-		  m_fmCallsignHighLevel = float(::atof(value));
-	  else if (::strcmp(key, "CallsignLowLevel") == 0)
-		  m_fmCallsignLowLevel = float(::atof(value));
-	  else if (::strcmp(key, "CallsignAtStart") == 0)
-		  m_fmCallsignAtStart = ::atoi(value) == 1;
-	  else if (::strcmp(key, "CallsignAtEnd") == 0)
-		  m_fmCallsignAtEnd = ::atoi(value) == 1;
-	  else if (::strcmp(key, "CallsignAtLatch") == 0)
-		  m_fmCallsignAtLatch = ::atoi(value) == 1;
-	  else if (::strcmp(key, "RFAck") == 0) {
-			// Convert the ack to upper case
-			for (unsigned int i = 0U; value[i] != 0; i++)
-				value[i] = ::toupper(value[i]);
-			m_fmRFAck = value;
-	  } else if (::strcmp(key, "ExtAck") == 0) {
-			// Convert the ack to upper case
-			for (unsigned int i = 0U; value[i] != 0; i++)
-				value[i] = ::toupper(value[i]);
-			m_fmExtAck = value;
-		}	else if (::strcmp(key, "AckSpeed") == 0)
-			m_fmAckSpeed = (unsigned int)::atoi(value);
-		else if (::strcmp(key, "AckFrequency") == 0)
-			m_fmAckFrequency = (unsigned int)::atoi(value);
-		else if (::strcmp(key, "AckMinTime") == 0)
-			m_fmAckMinTime = (unsigned int)::atoi(value);
-		else if (::strcmp(key, "AckDelay") == 0)
-			m_fmAckDelay = (unsigned int)::atoi(value);
-		else if (::strcmp(key, "AckLevel") == 0)
-			m_fmAckLevel = float(::atof(value));
-		else if (::strcmp(key, "Timeout") == 0)
-			m_fmTimeout = (unsigned int)::atoi(value);
-		else if (::strcmp(key, "TimeoutLevel") == 0)
-			m_fmTimeoutLevel = float(::atof(value));
-		else if (::strcmp(key, "CTCSSFrequency") == 0)
-			m_fmCTCSSFrequency = float(::atof(value));
-		else if (::strcmp(key, "CTCSSThreshold") == 0)
-			m_fmCTCSSHighThreshold = m_fmCTCSSLowThreshold = (unsigned int)::atoi(value);
-		else if (::strcmp(key, "CTCSSHighThreshold") == 0)
-			m_fmCTCSSHighThreshold = (unsigned int)::atoi(value);
-		else if (::strcmp(key, "CTCSSLowThreshold") == 0)
-			m_fmCTCSSLowThreshold = (unsigned int)::atoi(value);
-		else if (::strcmp(key, "CTCSSLevel") == 0)
-			m_fmCTCSSLevel = float(::atof(value));
-		else if (::strcmp(key, "KerchunkTime") == 0)
-			m_fmKerchunkTime = (unsigned int)::atoi(value);
-		else if (::strcmp(key, "HangTime") == 0)
-			m_fmHangTime = (unsigned int)::atoi(value);
-		else if (::strcmp(key, "AccessMode") == 0)
-			m_fmAccessMode = (unsigned int)::atoi(value);
-		else if (::strcmp(key, "COSInvert") == 0)
-			m_fmCOSInvert = ::atoi(value) == 1;
-		else if (::strcmp(key, "RFAudioBoost") == 0)
-			m_fmRFAudioBoost = (unsigned int)::atoi(value);
-		else if (::strcmp(key, "MaxDevLevel") == 0)
-			m_fmMaxDevLevel = float(::atof(value));
-		else if (::strcmp(key, "ExtAudioBoost") == 0)
-			m_fmExtAudioBoost = (unsigned int)::atoi(value);
-	} else if (section == SECTION_DSTAR_NETWORK) {
-		if (::strcmp(key, "Enable") == 0)
-			m_dstarNetworkEnabled = ::atoi(value) == 1;
-		else if (::strcmp(key, "GatewayAddress") == 0)
-			m_dstarGatewayAddress = value;
-		else if (::strcmp(key, "GatewayPort") == 0)
-			m_dstarGatewayPort = (unsigned short)::atoi(value);
-		else if (::strcmp(key, "LocalPort") == 0)
-			m_dstarLocalPort = (unsigned short)::atoi(value);
-		else if (::strcmp(key, "ModeHang") == 0)
-			m_dstarNetworkModeHang = (unsigned int)::atoi(value);
-		else if (::strcmp(key, "Debug") == 0)
-			m_dstarNetworkDebug = ::atoi(value) == 1;
-	} else if (section == SECTION_DMR_NETWORK) {
-		if (::strcmp(key, "Enable") == 0)
-			m_dmrNetworkEnabled = ::atoi(value) == 1;
-		else if (::strcmp(key, "Type") == 0)
-			m_dmrNetworkType = value;
-		else if (::strcmp(key, "Address") == 0)
-			m_dmrNetworkAddress = value;
-		else if (::strcmp(key, "Port") == 0)
-			m_dmrNetworkPort = (unsigned short)::atoi(value);
-		else if (::strcmp(key, "Local") == 0)
-			m_dmrNetworkLocal = (unsigned short)::atoi(value);
-		else if (::strcmp(key, "Password") == 0)
-			m_dmrNetworkPassword = value;
-		else if (::strcmp(key, "Options") == 0)
-			m_dmrNetworkOptions = value;
-		else if (::strcmp(key, "Debug") == 0)
-			m_dmrNetworkDebug = ::atoi(value) == 1;
-		else if (::strcmp(key, "Jitter") == 0)
-			m_dmrNetworkJitter = (unsigned int)::atoi(value);
-		else if (::strcmp(key, "Slot1") == 0)
-			m_dmrNetworkSlot1 = ::atoi(value) == 1;
-		else if (::strcmp(key, "Slot2") == 0)
-			m_dmrNetworkSlot2 = ::atoi(value) == 1;
-		else if (::strcmp(key, "ModeHang") == 0)
-			m_dmrNetworkModeHang = (unsigned int)::atoi(value);
-	} else if (section == SECTION_FUSION_NETWORK) {
-		if (::strcmp(key, "Enable") == 0)
-			m_fusionNetworkEnabled = ::atoi(value) == 1;
-		else if (::strcmp(key, "LocalAddress") == 0)
-			m_fusionNetworkMyAddress = value;
-		else if (::strcmp(key, "LocalPort") == 0)
-			m_fusionNetworkMyPort = (unsigned short)::atoi(value);
-		else if (::strcmp(key, "GatewayAddress") == 0)
-			m_fusionNetworkGatewayAddress = value;
-		else if (::strcmp(key, "GatewayPort") == 0)
-			m_fusionNetworkGatewayPort = (unsigned short)::atoi(value);
-		else if (::strcmp(key, "ModeHang") == 0)
-			m_fusionNetworkModeHang = (unsigned int)::atoi(value);
-		else if (::strcmp(key, "Debug") == 0)
-			m_fusionNetworkDebug = ::atoi(value) == 1;
-	} else if (section == SECTION_P25_NETWORK) {
-		if (::strcmp(key, "Enable") == 0)
-			m_p25NetworkEnabled = ::atoi(value) == 1;
-		else if (::strcmp(key, "GatewayAddress") == 0)
-			m_p25GatewayAddress = value;
-		else if (::strcmp(key, "GatewayPort") == 0)
-			m_p25GatewayPort = (unsigned short)::atoi(value);
-		else if (::strcmp(key, "LocalPort") == 0)
-			m_p25LocalPort = (unsigned short)::atoi(value);
-		else if (::strcmp(key, "ModeHang") == 0)
-			m_p25NetworkModeHang = (unsigned int)::atoi(value);
-		else if (::strcmp(key, "Debug") == 0)
-			m_p25NetworkDebug = ::atoi(value) == 1;
-	} else if (section == SECTION_NXDN_NETWORK) {
-		if (::strcmp(key, "Enable") == 0)
-			m_nxdnNetworkEnabled = ::atoi(value) == 1;
-		else if (::strcmp(key, "Protocol") == 0)
-			m_nxdnNetworkProtocol = value;
-		else if (::strcmp(key, "LocalAddress") == 0)
-			m_nxdnLocalAddress = value;
-		else if (::strcmp(key, "LocalPort") == 0)
-			m_nxdnLocalPort = (unsigned short)::atoi(value);
-		else if (::strcmp(key, "GatewayAddress") == 0)
-			m_nxdnGatewayAddress = value;
-		else if (::strcmp(key, "GatewayPort") == 0)
-			m_nxdnGatewayPort = (unsigned short)::atoi(value);
-		else if (::strcmp(key, "ModeHang") == 0)
-			m_nxdnNetworkModeHang = (unsigned int)::atoi(value);
-		else if (::strcmp(key, "Debug") == 0)
-			m_nxdnNetworkDebug = ::atoi(value) == 1;
-	} else if (section == SECTION_POCSAG_NETWORK) {
-		if (::strcmp(key, "Enable") == 0)
-			m_pocsagNetworkEnabled = ::atoi(value) == 1;
-		else if (::strcmp(key, "LocalAddress") == 0)
-			m_pocsagLocalAddress = value;
-		else if (::strcmp(key, "LocalPort") == 0)
-			m_pocsagLocalPort = (unsigned short)::atoi(value);
-		else if (::strcmp(key, "GatewayAddress") == 0)
-			m_pocsagGatewayAddress = value;
-		else if (::strcmp(key, "GatewayPort") == 0)
-			m_pocsagGatewayPort = (unsigned short)::atoi(value);
-		else if (::strcmp(key, "ModeHang") == 0)
-			m_pocsagNetworkModeHang = (unsigned int)::atoi(value);
-		else if (::strcmp(key, "Debug") == 0)
-			m_pocsagNetworkDebug = ::atoi(value) == 1;
-	} else if (section == SECTION_TFTSERIAL) {
-		if (::strcmp(key, "Port") == 0)
-			m_tftSerialPort = value;
-		else if (::strcmp(key, "Brightness") == 0)
-			m_tftSerialBrightness = (unsigned int)::atoi(value);
-	} else if (section == SECTION_HD44780) {
-		if (::strcmp(key, "Rows") == 0)
-			m_hd44780Rows = (unsigned int)::atoi(value);
-		else if (::strcmp(key, "Columns") == 0)
-			m_hd44780Columns = (unsigned int)::atoi(value);
-		else if (::strcmp(key, "I2CAddress") == 0)
-			m_hd44780i2cAddress = (unsigned int)::strtoul(value, NULL, 16);
-		else if (::strcmp(key, "PWM") == 0)
-			m_hd44780PWM = ::atoi(value) == 1;
-		else if (::strcmp(key, "PWMPin") == 0)
-			m_hd44780PWMPin = (unsigned int)::atoi(value);
-		else if (::strcmp(key, "PWMBright") == 0)
-			m_hd44780PWMBright = (unsigned int)::atoi(value);
-		else if (::strcmp(key, "PWMDim") == 0)
-			m_hd44780PWMDim = (unsigned int)::atoi(value);
-		else if (::strcmp(key, "DisplayClock") == 0)
-			m_hd44780DisplayClock = ::atoi(value) == 1;
-		else if (::strcmp(key, "UTC") == 0)
-			m_hd44780UTC = ::atoi(value) == 1;
-		else if (::strcmp(key, "Pins") == 0) {
-			char* p = ::strtok(value, ",\r\n");
-			while (p != NULL) {
-				unsigned int pin = (unsigned int)::atoi(p);
-				m_hd44780Pins.push_back(pin);
-				p = ::strtok(NULL, ",\r\n");
->>>>>>> db1eef6b
 			}
 		} else if (section == SECTION_NEXTION) {
 			if (::strcmp(key, "Port") == 0)
@@ -1542,9 +1097,9 @@
 			if (::strcmp(key, "Address") == 0)
 				m_lcdprocAddress = value;
 			else if (::strcmp(key, "Port") == 0)
-				m_lcdprocPort = (unsigned int)::atoi(value);
+				m_lcdprocPort = (unsigned short)::atoi(value);
 			else if (::strcmp(key, "LocalPort") == 0)
-				m_lcdprocLocalPort = (unsigned int)::atoi(value);
+				m_lcdprocLocalPort = (unsigned short)::atoi(value);
 			else if (::strcmp(key, "DisplayClock") == 0)
 				m_lcdprocDisplayClock = ::atoi(value) == 1;
 			else if (::strcmp(key, "UTC") == 0)
@@ -1560,64 +1115,8 @@
 			if (::strcmp(key, "Enable") == 0)
 				m_remoteControlEnabled = ::atoi(value) == 1;
 			else if (::strcmp(key, "Port") == 0)
-				m_remoteControlPort = (unsigned int)::atoi(value);
+				m_remoteControlPort = (unsigned short)::atoi(value);
 		}
-<<<<<<< HEAD
-=======
-	} else if (section == SECTION_NEXTION) {
-		if (::strcmp(key, "Port") == 0)
-			m_nextionPort = value;
-		else if (::strcmp(key, "Brightness") == 0)
-			m_nextionIdleBrightness = m_nextionBrightness = (unsigned int)::atoi(value);
-		else if (::strcmp(key, "DisplayClock") == 0)
-			m_nextionDisplayClock = ::atoi(value) == 1;
-		else if (::strcmp(key, "UTC") == 0)
-			m_nextionUTC = ::atoi(value) == 1;
-		else if (::strcmp(key, "IdleBrightness") == 0)
-			m_nextionIdleBrightness = (unsigned int)::atoi(value);
-		else if (::strcmp(key, "ScreenLayout") == 0)
-			m_nextionScreenLayout = (unsigned int)::strtoul(value, NULL, 0);
-		else if (::strcmp(key, "DisplayTempInFahrenheit") == 0)
-			m_nextionTempInFahrenheit = ::atoi(value) == 1;
-	} else if (section == SECTION_OLED) {
-		if (::strcmp(key, "Type") == 0)
-			m_oledType = (unsigned char)::atoi(value);
-		else if (::strcmp(key, "Brightness") == 0)
-			m_oledBrightness = (unsigned char)::atoi(value);
-		else if (::strcmp(key, "Invert") == 0)
-			m_oledInvert = ::atoi(value) == 1;
-		else if (::strcmp(key, "Scroll") == 0)
-			m_oledScroll = ::atoi(value) == 1;
-		else if (::strcmp(key, "Rotate") == 0)
-			m_oledRotate = ::atoi(value) == 1;
-		else if (::strcmp(key, "LogoScreensaver") == 0)
-			m_oledLogoScreensaver = ::atoi(value) == 1;
-	} else if (section == SECTION_LCDPROC) {
-		if (::strcmp(key, "Address") == 0)
-			m_lcdprocAddress = value;
-		else if (::strcmp(key, "Port") == 0)
-			m_lcdprocPort = (unsigned short)::atoi(value);
-		else if (::strcmp(key, "LocalPort") == 0)
-			m_lcdprocLocalPort = (unsigned short)::atoi(value);
-		else if (::strcmp(key, "DisplayClock") == 0)
-			m_lcdprocDisplayClock = ::atoi(value) == 1;
-		else if (::strcmp(key, "UTC") == 0)
-			m_lcdprocUTC = ::atoi(value) == 1;
-		else if (::strcmp(key, "DimOnIdle") == 0)
-			m_lcdprocDimOnIdle = ::atoi(value) == 1;
-	} else if (section == SECTION_LOCK_FILE) {
-		if (::strcmp(key, "Enable") == 0)
-			m_lockFileEnabled = ::atoi(value) == 1;
-		else if (::strcmp(key, "File") == 0)
-			m_lockFileName = value;
-	} else if (section == SECTION_REMOTE_CONTROL) {
-		if (::strcmp(key, "Enable") == 0)
-			m_remoteControlEnabled = ::atoi(value) == 1;
-		else if (::strcmp(key, "Address") == 0)
-			m_remoteControlAddress = value;
-		else if (::strcmp(key, "Port") == 0)
-			m_remoteControlPort = (unsigned short)::atoi(value);
->>>>>>> db1eef6b
 	}
 
 	::fclose(fp);
@@ -1790,12 +1289,12 @@
 	return m_modemModemAddress;
 }
 
-unsigned int CConf::getModemModemPort() const
+unsigned short CConf::getModemModemPort() const
 {
 	return m_modemModemPort;
 }
 
-unsigned int CConf::getModemLocalPort() const
+unsigned short CConf::getModemLocalPort() const
 {
 	return m_modemLocalPort;
 }
@@ -2650,12 +2149,12 @@
 	return m_m17GatewayAddress;
 }
 
-unsigned int CConf::getM17GatewayPort() const
+unsigned short CConf::getM17GatewayPort() const
 {
 	return m_m17GatewayPort;
 }
 
-unsigned int CConf::getM17LocalPort() const
+unsigned short CConf::getM17LocalPort() const
 {
 	return m_m17LocalPort;
 }
@@ -2720,7 +2219,7 @@
 	return m_fmGatewayAddress;
 }
 
-unsigned int CConf::getFMGatewayPort() const
+unsigned short CConf::getFMGatewayPort() const
 {
 	return m_fmGatewayPort;
 }
@@ -2730,7 +2229,7 @@
 	return m_fmLocalAddress;
 }
 
-unsigned int CConf::getFMLocalPort() const
+unsigned short CConf::getFMLocalPort() const
 {
 	return m_fmLocalPort;
 }
