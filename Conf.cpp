--- conflicted
+++ resolved
@@ -28,41 +28,6 @@
 const int BUFFER_SIZE = 500;
 
 enum SECTION {
-<<<<<<< HEAD
-  SECTION_NONE,
-  SECTION_GENERAL,
-  SECTION_INFO,
-  SECTION_LOG,
-  SECTION_CWID,
-  SECTION_DMRID_LOOKUP,
-  SECTION_NXDNID_LOOKUP,
-  SECTION_MODEM,
-  SECTION_TRANSPARENT,
-  SECTION_UMP,
-  SECTION_DSTAR,
-  SECTION_DMR,
-  SECTION_FUSION,
-  SECTION_P25,
-  SECTION_NXDN,
-  SECTION_POCSAG,
-  SECTION_FM,
-  SECTION_AX25,
-  SECTION_DSTAR_NETWORK,
-  SECTION_DMR_NETWORK,
-  SECTION_FUSION_NETWORK,
-  SECTION_P25_NETWORK,
-  SECTION_NXDN_NETWORK,
-  SECTION_POCSAG_NETWORK,
-  SECTION_AX25_NETWORK,
-  SECTION_TFTSERIAL,
-  SECTION_HD44780,
-  SECTION_NEXTION,
-  SECTION_OLED,
-  SECTION_LCDPROC,
-  SECTION_LOCK_FILE,
-  SECTION_MOBILE_GPS,
-  SECTION_REMOTE_CONTROL
-=======
 	SECTION_NONE,
 	SECTION_GENERAL,
 	SECTION_INFO,
@@ -80,6 +45,7 @@
 	SECTION_NXDN,
 	SECTION_POCSAG,
 	SECTION_FM,
+	SECTION_AX25,
 	SECTION_DSTAR_NETWORK,
 	SECTION_DMR_NETWORK,
 	SECTION_FUSION_NETWORK,
@@ -87,6 +53,7 @@
 	SECTION_NXDN_NETWORK,
 	SECTION_POCSAG_NETWORK,
 	SECTION_FM_NETWORK,
+	SECTION_AX25_NETWORK,
 	SECTION_TFTSERIAL,
 	SECTION_HD44780,
 	SECTION_NEXTION,
@@ -95,7 +62,6 @@
 	SECTION_LOCK_FILE,
 	SECTION_MOBILE_GPS,
 	SECTION_REMOTE_CONTROL
->>>>>>> f936a6c5
 };
 
 CConf::CConf(const std::string& file) :
@@ -245,14 +211,11 @@
 m_fmRFAudioBoost(1U),
 m_fmMaxDevLevel(90.0F),
 m_fmExtAudioBoost(1U),
-<<<<<<< HEAD
+m_fmModeHang(10U),
 m_ax25Enabled(false),
 m_ax25RXTwist(6),
 m_ax25TXTwist(6),
 m_ax25Trace(false),
-=======
-m_fmModeHang(10U),
->>>>>>> f936a6c5
 m_dstarNetworkEnabled(false),
 m_dstarGatewayAddress(),
 m_dstarGatewayPort(0U),
@@ -298,12 +261,6 @@
 m_pocsagLocalPort(0U),
 m_pocsagNetworkModeHang(3U),
 m_pocsagNetworkDebug(false),
-<<<<<<< HEAD
-m_ax25NetworkEnabled(false),
-m_ax25NetworkPort(),
-m_ax25NetworkSpeed(9600U),
-m_ax25NetworkDebug(false),
-=======
 m_fmNetworkEnabled(false),
 m_fmGatewayAddress(),
 m_fmGatewayPort(0U),
@@ -311,7 +268,10 @@
 m_fmLocalPort(0U),
 m_fmNetworkModeHang(3U),
 m_fmNetworkDebug(false),
->>>>>>> f936a6c5
+m_ax25NetworkEnabled(false),
+m_ax25NetworkPort(),
+m_ax25NetworkSpeed(9600U),
+m_ax25NetworkDebug(false),
 m_tftSerialPort("/dev/ttyAMA0"),
 m_tftSerialBrightness(50U),
 m_hd44780Rows(2U),
@@ -359,343 +319,6 @@
 
 bool CConf::read()
 {
-<<<<<<< HEAD
-  FILE* fp = ::fopen(m_file.c_str(), "rt");
-  if (fp == NULL) {
-    ::fprintf(stderr, "Couldn't open the .ini file - %s\n", m_file.c_str());
-    return false;
-  }
-
-  SECTION section = SECTION_NONE;
-
-  char buffer[BUFFER_SIZE];
-  while (::fgets(buffer, BUFFER_SIZE, fp) != NULL) {
-    if (buffer[0U] == '#')
-      continue;
-
-    if (buffer[0U] == '[') {
-      if (::strncmp(buffer, "[General]", 9U) == 0)
-          section = SECTION_GENERAL;
-	  else if (::strncmp(buffer, "[Info]", 6U) == 0)
-		  section = SECTION_INFO;
-	  else if (::strncmp(buffer, "[Log]", 5U) == 0)
-		  section = SECTION_LOG;
-	  else if (::strncmp(buffer, "[CW Id]", 7U) == 0)
-		  section = SECTION_CWID;
-	  else if (::strncmp(buffer, "[DMR Id Lookup]", 15U) == 0)
-		  section = SECTION_DMRID_LOOKUP;
-	  else if (::strncmp(buffer, "[NXDN Id Lookup]", 16U) == 0)
-		  section = SECTION_NXDNID_LOOKUP;
-	  else if (::strncmp(buffer, "[Modem]", 7U) == 0)
-		  section = SECTION_MODEM;
-	  else if (::strncmp(buffer, "[Transparent Data]", 18U) == 0)
-		  section = SECTION_TRANSPARENT;
-	  else if (::strncmp(buffer, "[UMP]", 5U) == 0)
-		  section = SECTION_UMP;
-	  else if (::strncmp(buffer, "[D-Star]", 8U) == 0)
-		  section = SECTION_DSTAR;
-	  else if (::strncmp(buffer, "[DMR]", 5U) == 0)
-		  section = SECTION_DMR;
-	  else if (::strncmp(buffer, "[System Fusion]", 15U) == 0)
-		  section = SECTION_FUSION;
-	  else if (::strncmp(buffer, "[P25]", 5U) == 0)
-		  section = SECTION_P25;
-	  else if (::strncmp(buffer, "[NXDN]", 6U) == 0)
-		  section = SECTION_NXDN;
-	  else if (::strncmp(buffer, "[POCSAG]", 8U) == 0)
-		  section = SECTION_POCSAG;
-	  else if (::strncmp(buffer, "[FM]", 4U) == 0)
-		  section = SECTION_FM;
-	  else if (::strncmp(buffer, "[AX.25]", 7U) == 0)
-		  section = SECTION_AX25;
-	  else if (::strncmp(buffer, "[D-Star Network]", 16U) == 0)
-		  section = SECTION_DSTAR_NETWORK;
-	  else if (::strncmp(buffer, "[DMR Network]", 13U) == 0)
-		  section = SECTION_DMR_NETWORK;
-	  else if (::strncmp(buffer, "[System Fusion Network]", 23U) == 0)
-		  section = SECTION_FUSION_NETWORK;
-	  else if (::strncmp(buffer, "[P25 Network]", 13U) == 0)
-		  section = SECTION_P25_NETWORK;
-	  else if (::strncmp(buffer, "[NXDN Network]", 14U) == 0)
-		  section = SECTION_NXDN_NETWORK;
-	  else if (::strncmp(buffer, "[POCSAG Network]", 16U) == 0)
-		  section = SECTION_POCSAG_NETWORK;
-	  else if (::strncmp(buffer, "[AX.25 Network]", 15U) == 0)
-		  section = SECTION_AX25_NETWORK;
-	  else if (::strncmp(buffer, "[TFT Serial]", 12U) == 0)
-		  section = SECTION_TFTSERIAL;
-	  else if (::strncmp(buffer, "[HD44780]", 9U) == 0)
-		  section = SECTION_HD44780;
-	  else if (::strncmp(buffer, "[Nextion]", 9U) == 0)
-		  section = SECTION_NEXTION;
-	  else if (::strncmp(buffer, "[OLED]", 6U) == 0)
-		  section = SECTION_OLED;
-	  else if (::strncmp(buffer, "[LCDproc]", 9U) == 0)
-		  section = SECTION_LCDPROC;
-	  else if (::strncmp(buffer, "[Lock File]", 11U) == 0)
-		  section = SECTION_LOCK_FILE;
-	  else if (::strncmp(buffer, "[Mobile GPS]", 12U) == 0)
-		  section = SECTION_MOBILE_GPS;
-	  else if (::strncmp(buffer, "[Remote Control]", 16U) == 0)
-		  section = SECTION_REMOTE_CONTROL;
-	  else
-		  section = SECTION_NONE;
-
-	  continue;
-  }
-
-  char* key   = ::strtok(buffer, " \t=\r\n");
-  if (key == NULL)
-    continue;
-
-  char* value = ::strtok(NULL, "\r\n");
-  if (value == NULL)
-    continue;
-
-  // Remove quotes from the value
-  size_t len = ::strlen(value);
-  if (len > 1U && *value == '"' && value[len - 1U] == '"') {
-	  value[len - 1U] = '\0';
-	  value++;
-  }
-
-  if (section == SECTION_GENERAL) {
-		if (::strcmp(key, "Callsign") == 0) {
-			// Convert the callsign to upper case
-			for (unsigned int i = 0U; value[i] != 0; i++)
-				value[i] = ::toupper(value[i]);
-			m_fmCallsign = m_cwIdCallsign = m_callsign = value;
-		} else if (::strcmp(key, "Id") == 0)
-			m_id = m_p25Id = m_dmrId = (unsigned int)::atoi(value);
-		else if (::strcmp(key, "Timeout") == 0)
-			m_fmTimeout = m_timeout = (unsigned int)::atoi(value);
-		else if (::strcmp(key, "Duplex") == 0)
-			m_duplex = ::atoi(value) == 1;
-		else if (::strcmp(key, "ModeHang") == 0)
-			m_dstarNetworkModeHang = m_dmrNetworkModeHang = m_fusionNetworkModeHang = m_p25NetworkModeHang =
-			m_dstarModeHang        = m_dmrModeHang        = m_fusionModeHang        = m_p25ModeHang        = (unsigned int)::atoi(value);
-		else if (::strcmp(key, "RFModeHang") == 0)
-			m_dstarModeHang = m_dmrModeHang = m_fusionModeHang = m_p25ModeHang = (unsigned int)::atoi(value);
-		else if (::strcmp(key, "NetModeHang") == 0)
-			m_dstarNetworkModeHang = m_dmrNetworkModeHang = m_fusionNetworkModeHang = m_p25NetworkModeHang = (unsigned int)::atoi(value);
-		else if (::strcmp(key, "Display") == 0)
-			m_display = value;
-		else if (::strcmp(key, "Daemon") == 0)
-			m_daemon = ::atoi(value) == 1;
-	} else if (section == SECTION_INFO) {
-		if (::strcmp(key, "TXFrequency") == 0)
-			m_pocsagFrequency = m_txFrequency = (unsigned int)::atoi(value);
-		else if (::strcmp(key, "RXFrequency") == 0)
-			m_rxFrequency = (unsigned int)::atoi(value);
-		else if (::strcmp(key, "Power") == 0)
-			m_power = (unsigned int)::atoi(value);
-		else if (::strcmp(key, "Latitude") == 0)
-			m_latitude = float(::atof(value));
-		else if (::strcmp(key, "Longitude") == 0)
-			m_longitude = float(::atof(value));
-		else if (::strcmp(key, "Height") == 0)
-			m_height = ::atoi(value);
-		else if (::strcmp(key, "Location") == 0)
-			m_location = value;
-		else if (::strcmp(key, "Description") == 0)
-			m_description = value;
-		else if (::strcmp(key, "URL") == 0)
-			m_url = value;
-	} else if (section == SECTION_LOG) {
-		if (::strcmp(key, "FilePath") == 0)
-			m_logFilePath = value;
-		else if (::strcmp(key, "FileRoot") == 0)
-			m_logFileRoot = value;
-		else if (::strcmp(key, "FileLevel") == 0)
-			m_logFileLevel = (unsigned int)::atoi(value);
-		else if (::strcmp(key, "DisplayLevel") == 0)
-			m_logDisplayLevel = (unsigned int)::atoi(value);
-	} else if (section == SECTION_CWID) {
-		if (::strcmp(key, "Enable") == 0)
-			m_cwIdEnabled = ::atoi(value) == 1;
-		else if (::strcmp(key, "Time") == 0)
-			m_cwIdTime = (unsigned int)::atoi(value);
-		else if (::strcmp(key, "Callsign") == 0) {
-			// Convert the callsign to upper case
-			for (unsigned int i = 0U; value[i] != 0; i++)
-				value[i] = ::toupper(value[i]);
-			m_cwIdCallsign = value;
-		}
-	} else if (section == SECTION_DMRID_LOOKUP) {
-		if (::strcmp(key, "File") == 0)
-			m_dmrIdLookupFile = value;
-		else if (::strcmp(key, "Time") == 0)
-			m_dmrIdLookupTime = (unsigned int)::atoi(value);
-	} else if (section == SECTION_NXDNID_LOOKUP) {
-		if (::strcmp(key, "File") == 0)
-			m_nxdnIdLookupFile = value;
-		else if (::strcmp(key, "Time") == 0)
-			m_nxdnIdLookupTime = (unsigned int)::atoi(value);
-	} else if (section == SECTION_MODEM) {
-		if (::strcmp(key, "Port") == 0)
-			m_modemPort = value;
-        else if (::strcmp(key, "Protocol") == 0)
-            m_modemProtocol = value;
-        else if (::strcmp(key, "Address") == 0)
-            m_modemAddress = (unsigned int)::strtoul(value, NULL, 16);
-		else if (::strcmp(key, "RXInvert") == 0)
-			m_modemRXInvert = ::atoi(value) == 1;
-		else if (::strcmp(key, "TXInvert") == 0)
-			m_modemTXInvert = ::atoi(value) == 1;
-		else if (::strcmp(key, "PTTInvert") == 0)
-			m_modemPTTInvert = ::atoi(value) == 1;
-		else if (::strcmp(key, "TXDelay") == 0)
-			m_modemTXDelay = (unsigned int)::atoi(value);
-		else if (::strcmp(key, "DMRDelay") == 0)
-			m_modemDMRDelay = (unsigned int)::atoi(value);
-		else if (::strcmp(key, "RXOffset") == 0)
-			m_modemRXOffset = ::atoi(value);
-		else if (::strcmp(key, "TXOffset") == 0)
-			m_modemTXOffset = ::atoi(value);
-		else if (::strcmp(key, "RXDCOffset") == 0)
-			m_modemRXDCOffset = ::atoi(value);
-		else if (::strcmp(key, "TXDCOffset") == 0)
-			m_modemTXDCOffset = ::atoi(value);
-		else if (::strcmp(key, "RFLevel") == 0)
-			m_modemRFLevel = float(::atof(value));
-		else if (::strcmp(key, "RXLevel") == 0)
-			m_modemRXLevel = float(::atof(value));
-		else if (::strcmp(key, "TXLevel") == 0)
-			m_modemAX25TXLevel = m_modemFMTXLevel = m_modemCWIdTXLevel = m_modemDStarTXLevel = m_modemDMRTXLevel = m_modemYSFTXLevel = m_modemP25TXLevel = m_modemNXDNTXLevel = float(::atof(value));
-		else if (::strcmp(key, "CWIdTXLevel") == 0)
-			m_modemCWIdTXLevel = float(::atof(value));
-		else if (::strcmp(key, "D-StarTXLevel") == 0)
-			m_modemDStarTXLevel = float(::atof(value));
-		else if (::strcmp(key, "DMRTXLevel") == 0)
-			m_modemDMRTXLevel = float(::atof(value));
-		else if (::strcmp(key, "YSFTXLevel") == 0)
-			m_modemYSFTXLevel = float(::atof(value));
-		else if (::strcmp(key, "P25TXLevel") == 0)
-			m_modemP25TXLevel = float(::atof(value));
-		else if (::strcmp(key, "NXDNTXLevel") == 0)
-			m_modemNXDNTXLevel = float(::atof(value));
-		else if (::strcmp(key, "POCSAGTXLevel") == 0)
-			m_modemPOCSAGTXLevel = float(::atof(value));
-		else if (::strcmp(key, "FMTXLevel") == 0)
-			m_modemFMTXLevel = float(::atof(value));
-		else if (::strcmp(key, "AX25TXLevel") == 0)
-			m_modemAX25TXLevel = float(::atof(value));
-		else if (::strcmp(key, "RSSIMappingFile") == 0)
-			m_modemRSSIMappingFile = value;
-		else if (::strcmp(key, "Trace") == 0)
-			m_modemTrace = ::atoi(value) == 1;
-		else if (::strcmp(key, "Debug") == 0)
-			m_modemDebug = ::atoi(value) == 1;
-	} else if (section == SECTION_TRANSPARENT) {
-		if (::strcmp(key, "Enable") == 0)
-			m_transparentEnabled = ::atoi(value) == 1;
-		else if (::strcmp(key, "RemoteAddress") == 0)
-			m_transparentRemoteAddress = value;
-		else if (::strcmp(key, "RemotePort") == 0)
-			m_transparentRemotePort = (unsigned int)::atoi(value);
-		else if (::strcmp(key, "LocalPort") == 0)
-			m_transparentLocalPort = (unsigned int)::atoi(value);
-		else if (::strcmp(key, "SendFrameType") == 0)
-			m_transparentSendFrameType = (unsigned int)::atoi(value);
-	} else if (section == SECTION_UMP) {
-		if (::strcmp(key, "Enable") == 0)
-			m_umpEnabled = ::atoi(value) == 1;
-		else if (::strcmp(key, "Port") == 0)
-			m_umpPort = value;
-	} else if (section == SECTION_DSTAR) {
-		if (::strcmp(key, "Enable") == 0)
-			m_dstarEnabled = ::atoi(value) == 1;
-		else if (::strcmp(key, "Module") == 0) {
-			// Convert the module to upper case
-			for (unsigned int i = 0U; value[i] != 0; i++)
-				value[i] = ::toupper(value[i]);
-			m_dstarModule = value;
-		} else if (::strcmp(key, "SelfOnly") == 0)
-			m_dstarSelfOnly = ::atoi(value) == 1;
-		else if (::strcmp(key, "BlackList") == 0) {
-			char* p = ::strtok(value, ",\r\n");
-			while (p != NULL) {
-				if (::strlen(p) > 0U) {
-					for (unsigned int i = 0U; p[i] != 0; i++)
-						p[i] = ::toupper(p[i]);
-					std::string callsign = std::string(p);
-					callsign.resize(DSTAR_LONG_CALLSIGN_LENGTH, ' ');
-					m_dstarBlackList.push_back(callsign);
-				}
-				p = ::strtok(NULL, ",\r\n");
-			}
-		} else if (::strcmp(key, "AckReply") == 0)
-			m_dstarAckReply = ::atoi(value) == 1;
-		else if (::strcmp(key, "AckTime") == 0)
-			m_dstarAckTime = (unsigned int)::atoi(value);
-		else if (::strcmp(key, "AckMessage") == 0)
-			m_dstarAckMessage = ::atoi(value) == 1;
-		else if (::strcmp(key, "ErrorReply") == 0)
-			m_dstarErrorReply = ::atoi(value) == 1;
-		else if (::strcmp(key, "RemoteGateway") == 0)
-			m_dstarRemoteGateway = ::atoi(value) == 1;
-		else if (::strcmp(key, "ModeHang") == 0)
-			m_dstarModeHang = (unsigned int)::atoi(value);
-	} else if (section == SECTION_DMR) {
-		if (::strcmp(key, "Enable") == 0)
-			m_dmrEnabled = ::atoi(value) == 1;
-		else if (::strcmp(key, "Beacons") == 0)
-			m_dmrBeacons = ::atoi(value) == 1 ? DMR_BEACONS_NETWORK : DMR_BEACONS_OFF;
-		else if (::strcmp(key, "BeaconInterval") == 0) {
-			m_dmrBeacons = m_dmrBeacons != DMR_BEACONS_OFF ? DMR_BEACONS_TIMED : DMR_BEACONS_OFF;
-			m_dmrBeaconInterval = (unsigned int)::atoi(value);
-		} else if (::strcmp(key, "BeaconDuration") == 0)
-			m_dmrBeaconDuration = (unsigned int)::atoi(value);
-		else if (::strcmp(key, "Id") == 0)
-			m_dmrId = (unsigned int)::atoi(value);
-		else if (::strcmp(key, "ColorCode") == 0)
-			m_dmrColorCode = (unsigned int)::atoi(value);
-		else if (::strcmp(key, "SelfOnly") == 0)
-			m_dmrSelfOnly = ::atoi(value) == 1;
-		else if (::strcmp(key, "EmbeddedLCOnly") == 0)
-			m_dmrEmbeddedLCOnly = ::atoi(value) == 1;
-		else if (::strcmp(key, "DumpTAData") == 0)
-			m_dmrDumpTAData = ::atoi(value) == 1;
-		else if (::strcmp(key, "Prefixes") == 0) {
-			char* p = ::strtok(value, ",\r\n");
-			while (p != NULL) {
-				unsigned int prefix = (unsigned int)::atoi(p);
-				if (prefix > 0U && prefix <= 999U)
-					m_dmrPrefixes.push_back(prefix);
-				p = ::strtok(NULL, ",\r\n");
-			}
-		} else if (::strcmp(key, "BlackList") == 0) {
-			char* p = ::strtok(value, ",\r\n");
-			while (p != NULL) {
-				unsigned int id = (unsigned int)::atoi(p);
-				if (id > 0U)
-					m_dmrBlackList.push_back(id);
-				p = ::strtok(NULL, ",\r\n");
-			}
-		} else if (::strcmp(key, "WhiteList") == 0) {
-			char* p = ::strtok(value, ",\r\n");
-			while (p != NULL) {
-				unsigned int id = (unsigned int)::atoi(p);
-				if (id > 0U)
-					m_dmrWhiteList.push_back(id);
-				p = ::strtok(NULL, ",\r\n");
-			}
-		} else if (::strcmp(key, "Slot1TGWhiteList") == 0) {
-			char* p = ::strtok(value, ",\r\n");
-			while (p != NULL) {
-				unsigned int id = (unsigned int)::atoi(p);
-				if (id > 0U)
-					m_dmrSlot1TGWhiteList.push_back(id);
-				p = ::strtok(NULL, ",\r\n");
-			}
-		} else if (::strcmp(key, "Slot2TGWhiteList") == 0) {
-			char* p = ::strtok(value, ",\r\n");
-			while (p != NULL) {
-				unsigned int id = (unsigned int)::atoi(p);
-				if (id > 0U)
-					m_dmrSlot2TGWhiteList.push_back(id);
-				p = ::strtok(NULL, ",\r\n");
-=======
 	FILE* fp = ::fopen(m_file.c_str(), "rt");
 	if (fp == NULL) {
 		::fprintf(stderr, "Couldn't open the .ini file - %s\n", m_file.c_str());
@@ -742,6 +365,8 @@
 				section = SECTION_POCSAG;
 			else if (::strncmp(buffer, "[FM]", 4U) == 0)
 				section = SECTION_FM;
+			else if (::strncmp(buffer, "[AX.25]", 7U) == 0)
+				section = SECTION_AX25;
 			else if (::strncmp(buffer, "[D-Star Network]", 16U) == 0)
 				section = SECTION_DSTAR_NETWORK;
 			else if (::strncmp(buffer, "[DMR Network]", 13U) == 0)
@@ -756,6 +381,8 @@
 				section = SECTION_POCSAG_NETWORK;
 			else if (::strncmp(buffer, "[FM Network]", 12U) == 0)
 				section = SECTION_FM_NETWORK;
+			else if (::strncmp(buffer, "[AX.25 Network]", 15U) == 0)
+				section = SECTION_AX25_NETWORK;
 			else if (::strncmp(buffer, "[TFT Serial]", 12U) == 0)
 				section = SECTION_TFTSERIAL;
 			else if (::strncmp(buffer, "[HD44780]", 9U) == 0)
@@ -854,7 +481,6 @@
 				for (unsigned int i = 0U; value[i] != 0; i++)
 					value[i] = ::toupper(value[i]);
 				m_cwIdCallsign = value;
->>>>>>> f936a6c5
 			}
 		} else if (section == SECTION_DMRID_LOOKUP) {
 			if (::strcmp(key, "File") == 0)
@@ -898,7 +524,7 @@
 			else if (::strcmp(key, "RXLevel") == 0)
 				m_modemRXLevel = float(::atof(value));
 			else if (::strcmp(key, "TXLevel") == 0)
-				m_modemFMTXLevel = m_modemCWIdTXLevel = m_modemDStarTXLevel = m_modemDMRTXLevel = m_modemYSFTXLevel = m_modemP25TXLevel = m_modemNXDNTXLevel = float(::atof(value));
+				m_modemAX25TXLevel = m_modemFMTXLevel = m_modemCWIdTXLevel = m_modemDStarTXLevel = m_modemDMRTXLevel = m_modemYSFTXLevel = m_modemP25TXLevel = m_modemNXDNTXLevel = float(::atof(value));
 			else if (::strcmp(key, "CWIdTXLevel") == 0)
 				m_modemCWIdTXLevel = float(::atof(value));
 			else if (::strcmp(key, "D-StarTXLevel") == 0)
@@ -915,6 +541,8 @@
 				m_modemPOCSAGTXLevel = float(::atof(value));
 			else if (::strcmp(key, "FMTXLevel") == 0)
 				m_modemFMTXLevel = float(::atof(value));
+			else if (::strcmp(key, "AX25TXLevel") == 0)
+				m_modemAX25TXLevel = float(::atof(value));
 			else if (::strcmp(key, "RSSIMappingFile") == 0)
 				m_modemRSSIMappingFile = value;
 			else if (::strcmp(key, "Trace") == 0)
@@ -1053,279 +681,6 @@
 					break;
 				}
 			}
-<<<<<<< HEAD
-    } else if (section == SECTION_FUSION) {
-		if (::strcmp(key, "Enable") == 0)
-			m_fusionEnabled = ::atoi(value) == 1;
-		else if (::strcmp(key, "LowDeviation") == 0)
-			m_fusionLowDeviation = ::atoi(value) == 1;
-		else if (::strcmp(key, "DGID") == 0) {
-			m_fusionDGIdEnabled = true;
-			m_fusionDGId        = (unsigned int)::atoi(value);
-		} else if (::strcmp(key, "RemoteGateway") == 0)
-			m_fusionRemoteGateway = ::atoi(value) == 1;
-		else if (::strcmp(key, "SelfOnly") == 0)
-			m_fusionSelfOnly = ::atoi(value) == 1;
-		else if (::strcmp(key, "TXHang") == 0)
-			m_fusionTXHang = (unsigned int)::atoi(value);
-		else if (::strcmp(key, "ModeHang") == 0)
-			m_fusionModeHang = (unsigned int)::atoi(value);
-	} else if (section == SECTION_P25) {
-		if (::strcmp(key, "Enable") == 0)
-			m_p25Enabled = ::atoi(value) == 1;
-		else if (::strcmp(key, "Id") == 0)
-			m_p25Id = (unsigned int)::atoi(value);
-		else if (::strcmp(key, "NAC") == 0)
-			m_p25NAC = (unsigned int)::strtoul(value, NULL, 16);
-		else if (::strcmp(key, "OverrideUIDCheck") == 0)
-			m_p25OverrideUID = ::atoi(value) == 1;
-		else if (::strcmp(key, "SelfOnly") == 0)
-			m_p25SelfOnly = ::atoi(value) == 1;
-		else if (::strcmp(key, "RemoteGateway") == 0)
-			m_p25RemoteGateway = ::atoi(value) == 1;
-		else if (::strcmp(key, "TXHang") == 0)
-			m_p25TXHang = (unsigned int)::atoi(value);
-		else if (::strcmp(key, "ModeHang") == 0)
-			m_p25ModeHang = (unsigned int)::atoi(value);
-	} else if (section == SECTION_NXDN) {
-		if (::strcmp(key, "Enable") == 0)
-			m_nxdnEnabled = ::atoi(value) == 1;
-		else if (::strcmp(key, "Id") == 0)
-			m_nxdnId = (unsigned int)::atoi(value);
-		else if (::strcmp(key, "RAN") == 0)
-			m_nxdnRAN = (unsigned int)::atoi(value);
-		else if (::strcmp(key, "SelfOnly") == 0)
-			m_nxdnSelfOnly = ::atoi(value) == 1;
-		else if (::strcmp(key, "RemoteGateway") == 0)
-			m_nxdnRemoteGateway = ::atoi(value) == 1;
-		else if (::strcmp(key, "TXHang") == 0)
-			m_nxdnTXHang = (unsigned int)::atoi(value);
-		else if (::strcmp(key, "ModeHang") == 0)
-			m_nxdnModeHang = (unsigned int)::atoi(value);
-	} else if (section == SECTION_POCSAG) {
-	  if (::strcmp(key, "Enable") == 0)
-		  m_pocsagEnabled = ::atoi(value) == 1;
-	  else if (::strcmp(key, "Frequency") == 0)
-		  m_pocsagFrequency = (unsigned int)::atoi(value);
-	} else if (section == SECTION_FM) {
-		if (::strcmp(key, "Enable") == 0)
-			m_fmEnabled = ::atoi(value) == 1;
-		else if (::strcmp(key, "Callsign") == 0) {
-			// Convert the callsign to upper case
-			for (unsigned int i = 0U; value[i] != 0; i++)
-				value[i] = ::toupper(value[i]);
-			m_fmCallsign = value;
-		} else if (::strcmp(key, "CallsignSpeed") == 0)
-		  m_fmCallsignSpeed = (unsigned int)::atoi(value);
-	  else if (::strcmp(key, "CallsignFrequency") == 0)
-		  m_fmCallsignFrequency = (unsigned int)::atoi(value);
-	  else if (::strcmp(key, "CallsignTime") == 0)
-		  m_fmCallsignTime = (unsigned int)::atoi(value);
-	  else if (::strcmp(key, "CallsignHoldoff") == 0)
-		  m_fmCallsignHoldoff = (unsigned int)::atoi(value);
-	  else if (::strcmp(key, "CallsignHighLevel") == 0)
-		  m_fmCallsignHighLevel = float(::atof(value));
-	  else if (::strcmp(key, "CallsignLowLevel") == 0)
-		  m_fmCallsignLowLevel = float(::atof(value));
-	  else if (::strcmp(key, "CallsignAtStart") == 0)
-		  m_fmCallsignAtStart = ::atoi(value) == 1;
-	  else if (::strcmp(key, "CallsignAtEnd") == 0)
-		  m_fmCallsignAtEnd = ::atoi(value) == 1;
-	  else if (::strcmp(key, "CallsignAtLatch") == 0)
-		  m_fmCallsignAtLatch = ::atoi(value) == 1;
-	  else if (::strcmp(key, "RFAck") == 0) {
-			// Convert the ack to upper case
-			for (unsigned int i = 0U; value[i] != 0; i++)
-				value[i] = ::toupper(value[i]);
-			m_fmRFAck = value;
-	  } else if (::strcmp(key, "ExtAck") == 0) {
-			// Convert the ack to upper case
-			for (unsigned int i = 0U; value[i] != 0; i++)
-				value[i] = ::toupper(value[i]);
-			m_fmExtAck = value;
-		}	else if (::strcmp(key, "AckSpeed") == 0)
-			m_fmAckSpeed = (unsigned int)::atoi(value);
-		else if (::strcmp(key, "AckFrequency") == 0)
-			m_fmAckFrequency = (unsigned int)::atoi(value);
-		else if (::strcmp(key, "AckMinTime") == 0)
-			m_fmAckMinTime = (unsigned int)::atoi(value);
-		else if (::strcmp(key, "AckDelay") == 0)
-			m_fmAckDelay = (unsigned int)::atoi(value);
-		else if (::strcmp(key, "AckLevel") == 0)
-			m_fmAckLevel = float(::atof(value));
-		else if (::strcmp(key, "Timeout") == 0)
-			m_fmTimeout = (unsigned int)::atoi(value);
-		else if (::strcmp(key, "TimeoutLevel") == 0)
-			m_fmTimeoutLevel = float(::atof(value));
-		else if (::strcmp(key, "CTCSSFrequency") == 0)
-			m_fmCTCSSFrequency = float(::atof(value));
-		else if (::strcmp(key, "CTCSSThreshold") == 0)
-			m_fmCTCSSHighThreshold = m_fmCTCSSLowThreshold = (unsigned int)::atoi(value);
-		else if (::strcmp(key, "CTCSSHighThreshold") == 0)
-			m_fmCTCSSHighThreshold = (unsigned int)::atoi(value);
-		else if (::strcmp(key, "CTCSSLowThreshold") == 0)
-			m_fmCTCSSLowThreshold = (unsigned int)::atoi(value);
-		else if (::strcmp(key, "CTCSSLevel") == 0)
-			m_fmCTCSSLevel = float(::atof(value));
-		else if (::strcmp(key, "KerchunkTime") == 0)
-			m_fmKerchunkTime = (unsigned int)::atoi(value);
-		else if (::strcmp(key, "HangTime") == 0)
-			m_fmHangTime = (unsigned int)::atoi(value);
-		else if (::strcmp(key, "UseCOS") == 0)
-			m_fmUseCOS = ::atoi(value) == 1;
-		else if (::strcmp(key, "COSInvert") == 0)
-			m_fmCOSInvert = ::atoi(value) == 1;
-		else if (::strcmp(key, "RFAudioBoost") == 0)
-			m_fmRFAudioBoost = (unsigned int)::atoi(value);
-		else if (::strcmp(key, "MaxDevLevel") == 0)
-			m_fmMaxDevLevel = float(::atof(value));
-		else if (::strcmp(key, "ExtAudioBoost") == 0)
-			m_fmExtAudioBoost = (unsigned int)::atoi(value);
-	} else if (section == SECTION_AX25) {
-		if (::strcmp(key, "Enable") == 0)
-			m_ax25Enabled = ::atoi(value) == 1;
-		else if (::strcmp(key, "RXTwist") == 0)
-			m_ax25RXTwist = ::atoi(value);
-		else if (::strcmp(key, "TXTwist") == 0)
-			m_ax25TXTwist = ::atoi(value);
-		else if (::strcmp(key, "Trace") == 0)
-			m_ax25Trace = ::atoi(value) == 1;
-	} else if (section == SECTION_DSTAR_NETWORK) {
-		if (::strcmp(key, "Enable") == 0)
-			m_dstarNetworkEnabled = ::atoi(value) == 1;
-		else if (::strcmp(key, "GatewayAddress") == 0)
-			m_dstarGatewayAddress = value;
-		else if (::strcmp(key, "GatewayPort") == 0)
-			m_dstarGatewayPort = (unsigned int)::atoi(value);
-		else if (::strcmp(key, "LocalPort") == 0)
-			m_dstarLocalPort = (unsigned int)::atoi(value);
-		else if (::strcmp(key, "ModeHang") == 0)
-			m_dstarNetworkModeHang = (unsigned int)::atoi(value);
-		else if (::strcmp(key, "Debug") == 0)
-			m_dstarNetworkDebug = ::atoi(value) == 1;
-	} else if (section == SECTION_DMR_NETWORK) {
-		if (::strcmp(key, "Enable") == 0)
-			m_dmrNetworkEnabled = ::atoi(value) == 1;
-		else if (::strcmp(key, "Address") == 0)
-			m_dmrNetworkAddress = value;
-		else if (::strcmp(key, "Port") == 0)
-			m_dmrNetworkPort = (unsigned int)::atoi(value);
-		else if (::strcmp(key, "Local") == 0)
-			m_dmrNetworkLocal = (unsigned int)::atoi(value);
-		else if (::strcmp(key, "Password") == 0)
-			m_dmrNetworkPassword = value;
-		else if (::strcmp(key, "Options") == 0)
-			m_dmrNetworkOptions = value;
-		else if (::strcmp(key, "Debug") == 0)
-			m_dmrNetworkDebug = ::atoi(value) == 1;
-		else if (::strcmp(key, "Jitter") == 0)
-			m_dmrNetworkJitter = (unsigned int)::atoi(value);
-		else if (::strcmp(key, "Slot1") == 0)
-			m_dmrNetworkSlot1 = ::atoi(value) == 1;
-		else if (::strcmp(key, "Slot2") == 0)
-			m_dmrNetworkSlot2 = ::atoi(value) == 1;
-		else if (::strcmp(key, "ModeHang") == 0)
-			m_dmrNetworkModeHang = (unsigned int)::atoi(value);
-	} else if (section == SECTION_FUSION_NETWORK) {
-		if (::strcmp(key, "Enable") == 0)
-			m_fusionNetworkEnabled = ::atoi(value) == 1;
-		else if (::strcmp(key, "LocalAddress") == 0)
-			m_fusionNetworkMyAddress = value;
-		else if (::strcmp(key, "LocalPort") == 0)
-			m_fusionNetworkMyPort = (unsigned int)::atoi(value);
-		else if (::strcmp(key, "GatewayAddress") == 0)
-			m_fusionNetworkGatewayAddress = value;
-		else if (::strcmp(key, "GatewayPort") == 0)
-			m_fusionNetworkGatewayPort = (unsigned int)::atoi(value);
-		else if (::strcmp(key, "ModeHang") == 0)
-			m_fusionNetworkModeHang = (unsigned int)::atoi(value);
-		else if (::strcmp(key, "Debug") == 0)
-			m_fusionNetworkDebug = ::atoi(value) == 1;
-	} else if (section == SECTION_P25_NETWORK) {
-		if (::strcmp(key, "Enable") == 0)
-			m_p25NetworkEnabled = ::atoi(value) == 1;
-		else if (::strcmp(key, "GatewayAddress") == 0)
-			m_p25GatewayAddress = value;
-		else if (::strcmp(key, "GatewayPort") == 0)
-			m_p25GatewayPort = (unsigned int)::atoi(value);
-		else if (::strcmp(key, "LocalPort") == 0)
-			m_p25LocalPort = (unsigned int)::atoi(value);
-		else if (::strcmp(key, "ModeHang") == 0)
-			m_p25NetworkModeHang = (unsigned int)::atoi(value);
-		else if (::strcmp(key, "Debug") == 0)
-			m_p25NetworkDebug = ::atoi(value) == 1;
-	} else if (section == SECTION_NXDN_NETWORK) {
-		if (::strcmp(key, "Enable") == 0)
-			m_nxdnNetworkEnabled = ::atoi(value) == 1;
-		else if (::strcmp(key, "Protocol") == 0)
-			m_nxdnNetworkProtocol = value;
-		else if (::strcmp(key, "LocalAddress") == 0)
-			m_nxdnLocalAddress = value;
-		else if (::strcmp(key, "LocalPort") == 0)
-			m_nxdnLocalPort = (unsigned int)::atoi(value);
-		else if (::strcmp(key, "GatewayAddress") == 0)
-			m_nxdnGatewayAddress = value;
-		else if (::strcmp(key, "GatewayPort") == 0)
-			m_nxdnGatewayPort = (unsigned int)::atoi(value);
-		else if (::strcmp(key, "ModeHang") == 0)
-			m_nxdnNetworkModeHang = (unsigned int)::atoi(value);
-		else if (::strcmp(key, "Debug") == 0)
-			m_nxdnNetworkDebug = ::atoi(value) == 1;
-	} else if (section == SECTION_POCSAG_NETWORK) {
-		if (::strcmp(key, "Enable") == 0)
-			m_pocsagNetworkEnabled = ::atoi(value) == 1;
-		else if (::strcmp(key, "LocalAddress") == 0)
-			m_pocsagLocalAddress = value;
-		else if (::strcmp(key, "LocalPort") == 0)
-			m_pocsagLocalPort = (unsigned int)::atoi(value);
-		else if (::strcmp(key, "GatewayAddress") == 0)
-			m_pocsagGatewayAddress = value;
-		else if (::strcmp(key, "GatewayPort") == 0)
-			m_pocsagGatewayPort = (unsigned int)::atoi(value);
-		else if (::strcmp(key, "ModeHang") == 0)
-			m_pocsagNetworkModeHang = (unsigned int)::atoi(value);
-		else if (::strcmp(key, "Debug") == 0)
-			m_pocsagNetworkDebug = ::atoi(value) == 1;
-	} else if (section == SECTION_AX25_NETWORK) {
-		if (::strcmp(key, "Enable") == 0)
-			m_ax25NetworkEnabled = ::atoi(value) == 1;
-		else if (::strcmp(key, "Port") == 0)
-			m_ax25NetworkPort = value;
-		else if (::strcmp(key, "Speed") == 0)
-			m_ax25NetworkSpeed = (unsigned int)::atoi(value);
-		else if (::strcmp(key, "Debug") == 0)
-			m_ax25NetworkDebug = ::atoi(value) == 1;
-	} else if (section == SECTION_TFTSERIAL) {
-		if (::strcmp(key, "Port") == 0)
-			m_tftSerialPort = value;
-		else if (::strcmp(key, "Brightness") == 0)
-			m_tftSerialBrightness = (unsigned int)::atoi(value);
-	} else if (section == SECTION_HD44780) {
-		if (::strcmp(key, "Rows") == 0)
-			m_hd44780Rows = (unsigned int)::atoi(value);
-		else if (::strcmp(key, "Columns") == 0)
-			m_hd44780Columns = (unsigned int)::atoi(value);
-		else if (::strcmp(key, "I2CAddress") == 0)
-			m_hd44780i2cAddress = (unsigned int)::strtoul(value, NULL, 16);
-		else if (::strcmp(key, "PWM") == 0)
-			m_hd44780PWM = ::atoi(value) == 1;
-		else if (::strcmp(key, "PWMPin") == 0)
-			m_hd44780PWMPin = (unsigned int)::atoi(value);
-		else if (::strcmp(key, "PWMBright") == 0)
-			m_hd44780PWMBright = (unsigned int)::atoi(value);
-		else if (::strcmp(key, "PWMDim") == 0)
-			m_hd44780PWMDim = (unsigned int)::atoi(value);
-		else if (::strcmp(key, "DisplayClock") == 0)
-			m_hd44780DisplayClock = ::atoi(value) == 1;
-		else if (::strcmp(key, "UTC") == 0)
-			m_hd44780UTC = ::atoi(value) == 1;
-		else if (::strcmp(key, "Pins") == 0) {
-			char* p = ::strtok(value, ",\r\n");
-			while (p != NULL) {
-				unsigned int pin = (unsigned int)::atoi(p);
-				m_hd44780Pins.push_back(pin);
-				p = ::strtok(NULL, ",\r\n");
-=======
 		} else if (section == SECTION_FUSION) {
 			if (::strcmp(key, "Enable") == 0)
 				m_fusionEnabled = ::atoi(value) == 1;
@@ -1457,6 +812,15 @@
 				m_fmExtAudioBoost = (unsigned int)::atoi(value);
 			else if (::strcmp(key, "ModeHang") == 0)
 				m_fmModeHang = (unsigned int)::atoi(value);
+		} else if (section == SECTION_AX25) {
+			if (::strcmp(key, "Enable") == 0)
+				m_ax25Enabled = ::atoi(value) == 1;
+			else if (::strcmp(key, "RXTwist") == 0)
+				m_ax25RXTwist = ::atoi(value);
+			else if (::strcmp(key, "TXTwist") == 0)
+				m_ax25TXTwist = ::atoi(value);
+			else if (::strcmp(key, "Trace") == 0)
+				m_ax25Trace = ::atoi(value) == 1;
 		} else if (section == SECTION_DSTAR_NETWORK) {
 			if (::strcmp(key, "Enable") == 0)
 				m_dstarNetworkEnabled = ::atoi(value) == 1;
@@ -1566,6 +930,15 @@
 				m_fmNetworkModeHang = (unsigned int)::atoi(value);
 			else if (::strcmp(key, "Debug") == 0)
 				m_fmNetworkDebug = ::atoi(value) == 1;
+		} else if (section == SECTION_AX25_NETWORK) {
+			if (::strcmp(key, "Enable") == 0)
+				m_ax25NetworkEnabled = ::atoi(value) == 1;
+			else if (::strcmp(key, "Port") == 0)
+				m_ax25NetworkPort = value;
+			else if (::strcmp(key, "Speed") == 0)
+				m_ax25NetworkSpeed = (unsigned int)::atoi(value);
+			else if (::strcmp(key, "Debug") == 0)
+				m_ax25NetworkDebug = ::atoi(value) == 1;
 		} else if (section == SECTION_TFTSERIAL) {
 			if (::strcmp(key, "Port") == 0)
 				m_tftSerialPort = value;
@@ -1597,7 +970,6 @@
 					m_hd44780Pins.push_back(pin);
 					p = ::strtok(NULL, ",\r\n");
 				}
->>>>>>> f936a6c5
 			}
 		} else if (section == SECTION_NEXTION) {
 			if (::strcmp(key, "Port") == 0)
@@ -2390,7 +1762,11 @@
 	return m_fmExtAudioBoost;
 }
 
-<<<<<<< HEAD
+unsigned int CConf::getFMModeHang() const
+{
+	return m_fmModeHang;
+}
+
 bool CConf::getAX25Enabled() const
 {
 	return m_ax25Enabled;
@@ -2409,11 +1785,6 @@
 bool CConf::getAX25Trace() const
 {
 	return m_ax25Trace;
-=======
-unsigned int CConf::getFMModeHang() const
-{
-	return m_fmModeHang;
->>>>>>> f936a6c5
 }
 
 bool CConf::getDStarNetworkEnabled() const
@@ -2641,7 +2012,41 @@
 	return m_pocsagNetworkDebug;
 }
 
-<<<<<<< HEAD
+bool CConf::getFMNetworkEnabled() const
+{
+	return m_fmNetworkEnabled;
+}
+
+std::string CConf::getFMGatewayAddress() const
+{
+	return m_fmGatewayAddress;
+}
+
+unsigned int CConf::getFMGatewayPort() const
+{
+	return m_fmGatewayPort;
+}
+
+std::string CConf::getFMLocalAddress() const
+{
+	return m_fmLocalAddress;
+}
+
+unsigned int CConf::getFMLocalPort() const
+{
+	return m_fmLocalPort;
+}
+
+unsigned int CConf::getFMNetworkModeHang() const
+{
+	return m_fmNetworkModeHang;
+}
+
+bool CConf::getFMNetworkDebug() const
+{
+	return m_fmNetworkDebug;
+}
+
 bool CConf::getAX25NetworkEnabled() const
 {
 	return m_ax25NetworkEnabled;
@@ -2660,41 +2065,6 @@
 bool CConf::getAX25NetworkDebug() const
 {
 	return m_ax25NetworkDebug;
-=======
-bool CConf::getFMNetworkEnabled() const
-{
-	return m_fmNetworkEnabled;
-}
-
-std::string CConf::getFMGatewayAddress() const
-{
-	return m_fmGatewayAddress;
-}
-
-unsigned int CConf::getFMGatewayPort() const
-{
-	return m_fmGatewayPort;
-}
-
-std::string CConf::getFMLocalAddress() const
-{
-	return m_fmLocalAddress;
-}
-
-unsigned int CConf::getFMLocalPort() const
-{
-	return m_fmLocalPort;
-}
-
-unsigned int CConf::getFMNetworkModeHang() const
-{
-	return m_fmNetworkModeHang;
-}
-
-bool CConf::getFMNetworkDebug() const
-{
-	return m_fmNetworkDebug;
->>>>>>> f936a6c5
 }
 
 std::string CConf::getTFTSerialPort() const
@@ -2816,7 +2186,6 @@
 {
 	return m_oledLogoScreensaver;
 }
-
 
 std::string CConf::getLCDprocAddress() const
 {
