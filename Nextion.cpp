/*
 *   Copyright (C) 2016 by Jonathan Naylor G4KLX
 *
 *   This program is free software; you can redistribute it and/or modify
 *   it under the terms of the GNU General Public License as published by
 *   the Free Software Foundation; either version 2 of the License, or
 *   (at your option) any later version.
 *
 *   This program is distributed in the hope that it will be useful,
 *   but WITHOUT ANY WARRANTY; without even the implied warranty of
 *   MERCHANTABILITY or FITNESS FOR A PARTICULAR PURPOSE.  See the
 *   GNU General Public License for more details.
 *
 *   You should have received a copy of the GNU General Public License
 *   along with this program; if not, write to the Free Software
 *   Foundation, Inc., 675 Mass Ave, Cambridge, MA 02139, USA.
 */

#include "Nextion.h"
#include "Log.h"

#include <cstdio>
#include <cassert>
#include <cstring>
#include <ctime>
#include <clocale>

CNextion::CNextion(const std::string& callsign, unsigned int dmrid, const std::string& port, unsigned int brightness, bool displayClock, bool utc, unsigned int idleBrightness) :
CDisplay(),
m_callsign(callsign),
m_dmrid(dmrid),
m_serial(port, SERIAL_9600),
m_brightness(brightness),
m_mode(MODE_IDLE),
m_displayClock(displayClock),
m_utc(utc),
m_idleBrightness(idleBrightness),
m_clockDisplayTimer(1000U, 0U, 400U)
{
	assert(brightness >= 0U && brightness <= 100U);
}

CNextion::~CNextion()
{
}

bool CNextion::open()
{
	bool ret = m_serial.open();
	if (!ret) {
		LogError("Cannot open the port for the Nextion display");
		return false;
	}

	sendCommand("bkcmd=0");

	setIdle();

	return true;
}

void CNextion::setIdleInt()
{
	sendCommand("page MMDVM");

	char command[30];
	::sprintf(command, "dim=%u", m_idleBrightness);
	sendCommand(command);

	::sprintf(command, "t0.txt=\"%-6s / %u\"", m_callsign.c_str(), m_dmrid);

	sendCommand(command);
	sendCommand("t1.txt=\"MMDVM IDLE\"");

	m_clockDisplayTimer.start();

	m_mode = MODE_IDLE;
}

void CNextion::setErrorInt(const char* text)
{
	assert(text != NULL);

	sendCommand("page MMDVM");

	char command[20];
	::sprintf(command, "dim=%u", m_brightness);
	sendCommand(command);

	::sprintf(command, "t0.txt=\"%s\"", text);

	sendCommand(command);
	sendCommand("t1.txt=\"ERROR\"");

	m_clockDisplayTimer.stop();

	m_mode = MODE_ERROR;
}

void CNextion::setLockoutInt()
{
	sendCommand("page MMDVM");

	char command[20];
	::sprintf(command, "dim=%u", m_brightness);
	sendCommand(command);

	sendCommand("t0.txt=\"LOCKOUT\"");

	m_clockDisplayTimer.stop();

	m_mode = MODE_LOCKOUT;
}

void CNextion::writeDStarInt(const char* my1, const char* my2, const char* your, const char* type, const char* reflector)
{
	assert(my1 != NULL);
	assert(my2 != NULL);
	assert(your != NULL);
	assert(type != NULL);
	assert(reflector != NULL);

	if (m_mode != MODE_DSTAR)
		sendCommand("page DStar");

	char text[30U];
	::sprintf(text, "dim=%u", m_brightness);
	sendCommand(text);

	::sprintf(text, "t0.txt=\"%s %.8s/%4.4s\"", type, my1, my2);
	sendCommand(text);

	::sprintf(text, "t1.txt=\"%.8s\"", your);
	sendCommand(text);

	if (::strcmp(reflector, "        ") != 0) {
		::sprintf(text, "t2.txt=\"via %.8s\"", reflector);
		sendCommand(text);
	}

	m_clockDisplayTimer.stop();

	m_mode = MODE_DSTAR;
}

void CNextion::clearDStarInt()
{
	sendCommand("t0.txt=\"Listening\"");
	sendCommand("t1.txt=\"\"");
	sendCommand("t2.txt=\"\"");
}

void CNextion::writeDMRInt(unsigned int slotNo, const std::string& src, bool group, const std::string& dst, const char* type)
{
	assert(type != NULL);

	if (m_mode != MODE_DMR) {
		sendCommand("page DMR");

		if (slotNo == 1U)
			sendCommand("t2.txt=\"2 Listening\"");
		else
			sendCommand("t0.txt=\"1 Listening\"");
	}

	char text[30U];
	::sprintf(text, "dim=%u", m_brightness);
	sendCommand(text);

	if (slotNo == 1U) {
		::sprintf(text, "t0.txt=\"1 %s %s\"", type, src.c_str());
		sendCommand(text);

		::sprintf(text, "t1.txt=\"%s%s\"", group ? "TG" : "", dst.c_str());
		sendCommand(text);
	} else {
		::sprintf(text, "t2.txt=\"2 %s %s\"", type, src.c_str());
		sendCommand(text);

		::sprintf(text, "t3.txt=\"%s%s\"", group ? "TG" : "", dst.c_str());
		sendCommand(text);
	}

	m_clockDisplayTimer.stop();

	m_mode = MODE_DMR;
}

void CNextion::clearDMRInt(unsigned int slotNo)
{
	if (slotNo == 1U) {
		sendCommand("t0.txt=\"1 Listening\"");
		sendCommand("t1.txt=\"\"");
	} else {
		sendCommand("t2.txt=\"2 Listening\"");
		sendCommand("t3.txt=\"\"");
	}
}

void CNextion::writeFusionInt(const char* source, const char* dest, const char* type, const char* origin)
{
	assert(source != NULL);
	assert(dest != NULL);
	assert(type != NULL);
	assert(origin != NULL);

	if (m_mode != MODE_YSF)
		sendCommand("page YSF");

	char text[30U];
	::sprintf(text, "dim=%u", m_brightness);
	sendCommand(text);

	::sprintf(text, "t0.txt=\"%s %.10s\"", type, source);
	sendCommand(text);

	::sprintf(text, "t1.txt=\"%.10s\"", dest);
	sendCommand(text);
	if (::strcmp(origin, "          ") != 0) {
		::sprintf(text, "t2.txt=\"at %.10s\"", origin);
		sendCommand(text);
	}

	m_clockDisplayTimer.stop();

	m_mode = MODE_YSF;
}

void CNextion::clearFusionInt()
{
	sendCommand("t0.txt=\"Listening\"");
	sendCommand("t1.txt=\"\"");
	sendCommand("t2.txt=\"\"");
}

<<<<<<< HEAD
void CNextion::writeP25Int(const char* source, bool group, unsigned int dest, const char* type)
{
	assert(source != NULL);
	assert(type != NULL);

	if (m_mode != MODE_P25)
		sendCommand("page P25");

	char text[30U];
	::sprintf(text, "dim=%u", m_brightness);
	sendCommand(text);

	::sprintf(text, "t0.txt=\"%s %.10s\"", type, source);
	sendCommand(text);

	::sprintf(text, "t1.txt=\"%s%u\"", group ? "TG" : "", dest);
	sendCommand(text);

	m_clockDisplayTimer.stop();

	m_mode = MODE_P25;
}

void CNextion::clearP25Int()
{
	sendCommand("t0.txt=\"Listening\"");
	sendCommand("t1.txt=\"\"");
	sendCommand("t2.txt=\"\"");
=======
void CNextion::writeCWInt()
{
	sendCommand("t1.txt=\"Sending CW Ident\"");

	m_clockDisplayTimer.start();

	m_mode = MODE_CW;
}

void CNextion::clearCWInt()
{
	sendCommand("t1.txt=\"MMDVM IDLE\"");
>>>>>>> 3a20b886
}

void CNextion::clockInt(unsigned int ms)
{
	// Update the clock display in IDLE mode every 400ms
	m_clockDisplayTimer.clock(ms);
	if (m_displayClock && (m_mode == MODE_IDLE || m_mode == MODE_CW) && m_clockDisplayTimer.isRunning() && m_clockDisplayTimer.hasExpired()) {
		time_t currentTime;
		struct tm *Time;
		::time(&currentTime);                   // Get the current time

		if (m_utc)
			Time = ::gmtime(&currentTime);
		else
			Time = ::localtime(&currentTime);

		setlocale(LC_TIME,"");
		char text[50U];
		strftime(text, 50, "t2.txt=\"%x %X\"", Time);
		sendCommand(text);

		m_clockDisplayTimer.start(); // restart the clock display timer
	}
}

void CNextion::close()
{
	m_serial.close();
}

void CNextion::sendCommand(const char* command)
{
	assert(command != NULL);

	m_serial.write((unsigned char*)command, ::strlen(command));
	m_serial.write((unsigned char*)"\xFF\xFF\xFF", 3U);
}<|MERGE_RESOLUTION|>--- conflicted
+++ resolved
@@ -233,7 +233,6 @@
 	sendCommand("t2.txt=\"\"");
 }
 
-<<<<<<< HEAD
 void CNextion::writeP25Int(const char* source, bool group, unsigned int dest, const char* type)
 {
 	assert(source != NULL);
@@ -262,7 +261,8 @@
 	sendCommand("t0.txt=\"Listening\"");
 	sendCommand("t1.txt=\"\"");
 	sendCommand("t2.txt=\"\"");
-=======
+}
+
 void CNextion::writeCWInt()
 {
 	sendCommand("t1.txt=\"Sending CW Ident\"");
@@ -275,7 +275,6 @@
 void CNextion::clearCWInt()
 {
 	sendCommand("t1.txt=\"MMDVM IDLE\"");
->>>>>>> 3a20b886
 }
 
 void CNextion::clockInt(unsigned int ms)
