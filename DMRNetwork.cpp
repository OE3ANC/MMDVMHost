--- conflicted
+++ resolved
@@ -102,13 +102,10 @@
 {
 	LogMessage("DMR, Opening DMR Network");
 
-<<<<<<< HEAD
-	bool ret = m_socket.open();
-=======
 	if (CUDPSocket::isnone(m_address))
 		CUDPSocket::lookup(m_addressStr, m_port, m_address, m_addrlen);
->>>>>>> 34db2123
-
+
+	bool ret = m_socket.open();
 	if (ret)
 		m_pingTimer.start();
 
@@ -293,130 +290,21 @@
 
 void CDMRNetwork::clock(unsigned int ms)
 {
-<<<<<<< HEAD
 	m_pingTimer.clock(ms);
 	if (m_pingTimer.isRunning() && m_pingTimer.hasExpired()) {
 		writeConfig();
 		m_pingTimer.start();
 	}
 
-	in_addr address;
-	unsigned int port;
-	int length = m_socket.read(m_buffer, BUFFER_LENGTH, address, port);
-	if (length <= 0)
-=======
-	if (m_status == WAITING_CONNECT) {
-		m_retryTimer.clock(ms);
-		if (m_retryTimer.isRunning() && m_retryTimer.hasExpired()) {
-			bool ret = m_socket.open(m_address.ss_family);
-			if (ret) {
-				ret = writeLogin();
-				if (!ret)
-					return;
-
-				m_status = WAITING_LOGIN;
-				m_timeoutTimer.start();
-			}
-
-			m_retryTimer.start();
-		}
-
-		return;
-	}
-
 	sockaddr_storage address;
 	unsigned int addrlen;
 	int length = m_socket.read(m_buffer, BUFFER_LENGTH, address, addrlen);
-	if (length < 0) {
-		LogError("DMR, Socket has failed, retrying connection to the master");
-		close();
-		open();
->>>>>>> 34db2123
+	if (length <= 0)
 		return;
 
-<<<<<<< HEAD
-	if (m_address.s_addr != address.s_addr || m_port != port) {
-		LogMessage("DMR, packet received from an invalid source, %08X != %08X and/or %u != %u", m_address.s_addr, address.s_addr, m_port, port);
+	if (!CUDPSocket::match(m_address, address)) {
+		LogMessage("DMR, packet received from an invalid source");
 		return;
-=======
-	// if (m_debug && length > 0)
-	//	CUtils::dump(1U, "Network Received", m_buffer, length);
-
-	if (length > 0 && CUDPSocket::match(m_address, address)) {
-		if (::memcmp(m_buffer, "DMRD", 4U) == 0) {
-			if (m_enabled) {
-				if (m_debug)
-					CUtils::dump(1U, "Network Received", m_buffer, length);
-
-				unsigned char len = length;
-				m_rxData.addData(&len, 1U);
-				m_rxData.addData(m_buffer, len);
-			}
-		} else if (::memcmp(m_buffer, "MSTNAK",  6U) == 0) {
-			if (m_status == RUNNING) {
-				LogWarning("DMR, Login to the master has failed, retrying login ...");
-				m_status = WAITING_LOGIN;
-				m_timeoutTimer.start();
-				m_retryTimer.start();
-			} else {
-				/* Once the modem death spiral has been prevented in Modem.cpp
-				   the Network sometimes times out and reaches here.
-				   We want it to reconnect so... */
-				LogError("DMR, Login to the master has failed, retrying network ...");
-				close();
-				open();
-				return;
-			}
-		} else if (::memcmp(m_buffer, "RPTACK",  6U) == 0) {
-			switch (m_status) {
-				case WAITING_LOGIN:
-					LogDebug("DMR, Sending authorisation");
-					::memcpy(m_salt, m_buffer + 6U, sizeof(uint32_t));
-					writeAuthorisation();
-					m_status = WAITING_AUTHORISATION;
-					m_timeoutTimer.start();
-					m_retryTimer.start();
-					break;
-				case WAITING_AUTHORISATION:
-					LogDebug("DMR, Sending configuration");
-					writeConfig();
-					m_status = WAITING_CONFIG;
-					m_timeoutTimer.start();
-					m_retryTimer.start();
-					break;
-				case WAITING_CONFIG:
-					if (m_options.empty()) {
-						LogMessage("DMR, Logged into the master successfully");
-						m_status = RUNNING;
-					} else {
-						LogDebug("DMR, Sending options");
-						writeOptions();
-						m_status = WAITING_OPTIONS;
-					}
-					m_timeoutTimer.start();
-					m_retryTimer.start();
-					break;
-				case WAITING_OPTIONS:
-					LogMessage("DMR, Logged into the master successfully");
-					m_status = RUNNING;
-					m_timeoutTimer.start();
-					m_retryTimer.start();
-					break;
-				default:
-					break;
-			}
-		} else if (::memcmp(m_buffer, "MSTCL",   5U) == 0) {
-			LogError("DMR, Master is closing down");
-			close();
-			open();
-		} else if (::memcmp(m_buffer, "MSTPONG", 7U) == 0) {
-			m_timeoutTimer.start();
-		} else if (::memcmp(m_buffer, "RPTSBKN", 7U) == 0) {
-			m_beacon = true;
-		} else {
-			CUtils::dump("Unknown packet from the master", m_buffer, length);
-		}
->>>>>>> 34db2123
 	}
 
 	if (!m_enabled)
