--- conflicted
+++ resolved
@@ -18,147 +18,6 @@
 
 #include "NXDNNetwork.h"
 
-<<<<<<< HEAD
-#include <cstdio>
-#include <cassert>
-#include <cstring>
-
-const unsigned int BUFFER_LENGTH = 200U;
-
-CNXDNNetwork::CNXDNNetwork(const std::string& localAddress, unsigned int localPort, const std::string& gatewayAddress, unsigned int gatewayPort, bool debug) :
-m_socket(localAddress, localPort),
-m_address(),
-m_addrlen(),
-m_debug(debug),
-m_enabled(false),
-m_buffer(1000U, "NXDN Network")
-{
-	assert(gatewayPort > 0U);
-	assert(!gatewayAddress.empty());
-
-	CUDPSocket::lookup(gatewayAddress, gatewayPort, m_address, m_addrlen);
-}
-
-CNXDNNetwork::~CNXDNNetwork()
-{
-}
-
-bool CNXDNNetwork::open()
-{
-	LogMessage("Opening NXDN network connection");
-
-	if (CUDPSocket::isnone(m_address))
-		return false;
-
-	return m_socket.open();
-}
-
-bool CNXDNNetwork::write(const unsigned char* data, NXDN_NETWORK_MESSAGE_TYPE type)
-{
-	assert(data != NULL);
-
-	unsigned char buffer[110U];
-	::memset(buffer, 0x00U, 110U);
-
-	buffer[0U] = 'I';
-	buffer[1U] = 'C';
-	buffer[2U] = 'O';
-	buffer[3U] = 'M';
-	buffer[4U] = 0x01U;
-	buffer[5U] = 0x01U;
-	buffer[6U] = 0x08U;
-	buffer[7U] = 0xE0U;
-
-	switch (type) {
-	case NNMT_VOICE_HEADER:
-	case NNMT_VOICE_TRAILER:
-		buffer[37U] = 0x23U;
-		buffer[38U] = 0x1CU;
-		buffer[39U] = 0x21U;
-		break;
-	case NNMT_VOICE_BODY:
-		buffer[37U] = 0x23U;
-		buffer[38U] = 0x10U;
-		buffer[39U] = 0x21U;
-		break;
-	case NNMT_DATA_HEADER:
-	case NNMT_DATA_BODY:
-	case NNMT_DATA_TRAILER:
-		buffer[37U] = 0x23U;
-		buffer[38U] = 0x02U;
-		buffer[39U] = 0x18U;
-		break;
-	default:
-		return false;
-	}
-
-	::memcpy(buffer + 40U, data, 33U);
-
-	if (m_debug)
-		CUtils::dump(1U, "NXDN Network Data Sent", buffer, 102U);
-
-	return m_socket.write(buffer, 102U, m_address, m_addrlen);
-}
-
-void CNXDNNetwork::clock(unsigned int ms)
-{
-	unsigned char buffer[BUFFER_LENGTH];
-
-	sockaddr_storage address;
-	unsigned int addrlen;
-	int length = m_socket.read(buffer, BUFFER_LENGTH, address, addrlen);
-	if (length <= 0 || !CUDPSocket::match(m_address, address))
-		return;
-
-	// Invalid packet type?
-	if (::memcmp(buffer, "ICOM", 4U) != 0)
-		return;
-
-	if (length != 102)
-		return;
-
-	if (!m_enabled)
-		return;
-
-	if (m_debug)
-		CUtils::dump(1U, "NXDN Network Data Received", buffer, length);
-
-	m_buffer.addData(buffer + 40U, 33U);
-}
-
-bool CNXDNNetwork::read(unsigned char* data)
-{
-	assert(data != NULL);
-
-	if (m_buffer.isEmpty())
-		return false;
-
-	m_buffer.getData(data, 33U);
-
-	return true;
-}
-
-void CNXDNNetwork::reset()
-{
-}
-
-void CNXDNNetwork::close()
-{
-	m_socket.close();
-
-	LogMessage("Closing NXDN network connection");
-}
-
-void CNXDNNetwork::enable(bool enabled)
-{
-	if (enabled && !m_enabled)
-		reset();
-	else if (!enabled && m_enabled)
-		m_buffer.clear();
-
-	m_enabled = enabled;
-=======
 INXDNNetwork::~INXDNNetwork()
 {
->>>>>>> 5dcdfd81
 }