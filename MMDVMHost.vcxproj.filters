﻿<?xml version="1.0" encoding="utf-8"?>
<Project ToolsVersion="4.0" xmlns="http://schemas.microsoft.com/developer/msbuild/2003">
  <ItemGroup>
    <Filter Include="Source Files">
      <UniqueIdentifier>{4FC737F1-C7A5-4376-A066-2A32D752A2FF}</UniqueIdentifier>
      <Extensions>cpp;c;cc;cxx;def;odl;idl;hpj;bat;asm;asmx</Extensions>
    </Filter>
    <Filter Include="Header Files">
      <UniqueIdentifier>{93995380-89BD-4b04-88EB-625FBE52EBFB}</UniqueIdentifier>
      <Extensions>h;hh;hpp;hxx;hm;inl;inc;xsd</Extensions>
    </Filter>
  </ItemGroup>
  <ItemGroup>
    <ClInclude Include="BPTC19696.h">
      <Filter>Header Files</Filter>
    </ClInclude>
    <ClInclude Include="Conf.h">
      <Filter>Header Files</Filter>
    </ClInclude>
    <ClInclude Include="CRC.h">
      <Filter>Header Files</Filter>
    </ClInclude>
    <ClInclude Include="Defines.h">
      <Filter>Header Files</Filter>
    </ClInclude>
    <ClInclude Include="Display.h">
      <Filter>Header Files</Filter>
    </ClInclude>
    <ClInclude Include="DMRControl.h">
      <Filter>Header Files</Filter>
    </ClInclude>
    <ClInclude Include="DMRData.h">
      <Filter>Header Files</Filter>
    </ClInclude>
    <ClInclude Include="DMRDefines.h">
      <Filter>Header Files</Filter>
    </ClInclude>
    <ClInclude Include="DMRSlot.h">
      <Filter>Header Files</Filter>
    </ClInclude>
    <ClInclude Include="DStarDefines.h">
      <Filter>Header Files</Filter>
    </ClInclude>
    <ClInclude Include="Golay2087.h">
      <Filter>Header Files</Filter>
    </ClInclude>
    <ClInclude Include="Golay24128.h">
      <Filter>Header Files</Filter>
    </ClInclude>
    <ClInclude Include="Hamming.h">
      <Filter>Header Files</Filter>
    </ClInclude>
    <ClInclude Include="Log.h">
      <Filter>Header Files</Filter>
    </ClInclude>
    <ClInclude Include="MMDVMHost.h">
      <Filter>Header Files</Filter>
    </ClInclude>
    <ClInclude Include="Modem.h">
      <Filter>Header Files</Filter>
    </ClInclude>
    <ClInclude Include="NullDisplay.h">
      <Filter>Header Files</Filter>
    </ClInclude>
    <ClInclude Include="QR1676.h">
      <Filter>Header Files</Filter>
    </ClInclude>
    <ClInclude Include="RemoteControl.h">
      <Filter>Header Files</Filter>
    </ClInclude>
    <ClInclude Include="RingBuffer.h">
      <Filter>Header Files</Filter>
    </ClInclude>
    <ClInclude Include="RS129.h">
      <Filter>Header Files</Filter>
    </ClInclude>
    <ClInclude Include="SerialController.h">
      <Filter>Header Files</Filter>
    </ClInclude>
    <ClInclude Include="SHA256.h">
      <Filter>Header Files</Filter>
    </ClInclude>
    <ClInclude Include="StopWatch.h">
      <Filter>Header Files</Filter>
    </ClInclude>
    <ClInclude Include="TFTSerial.h">
      <Filter>Header Files</Filter>
    </ClInclude>
    <ClInclude Include="Timer.h">
      <Filter>Header Files</Filter>
    </ClInclude>
    <ClInclude Include="UDPSocket.h">
      <Filter>Header Files</Filter>
    </ClInclude>
    <ClInclude Include="Utils.h">
      <Filter>Header Files</Filter>
    </ClInclude>
    <ClInclude Include="YSFDefines.h">
      <Filter>Header Files</Filter>
    </ClInclude>
    <ClInclude Include="Version.h">
      <Filter>Header Files</Filter>
    </ClInclude>
    <ClInclude Include="AMBEFEC.h">
      <Filter>Header Files</Filter>
    </ClInclude>
    <ClInclude Include="DStarNetwork.h">
      <Filter>Header Files</Filter>
    </ClInclude>
    <ClInclude Include="DMRDataHeader.h">
      <Filter>Header Files</Filter>
    </ClInclude>
    <ClInclude Include="DStarHeader.h">
      <Filter>Header Files</Filter>
    </ClInclude>
    <ClInclude Include="DStarSlowData.h">
      <Filter>Header Files</Filter>
    </ClInclude>
    <ClInclude Include="DStarControl.h">
      <Filter>Header Files</Filter>
    </ClInclude>
    <ClInclude Include="YSFConvolution.h">
      <Filter>Header Files</Filter>
    </ClInclude>
    <ClInclude Include="YSFFICH.h">
      <Filter>Header Files</Filter>
    </ClInclude>
    <ClInclude Include="DMRCSBK.h">
      <Filter>Header Files</Filter>
    </ClInclude>
    <ClInclude Include="Sync.h">
      <Filter>Header Files</Filter>
    </ClInclude>
    <ClInclude Include="DMREMB.h">
      <Filter>Header Files</Filter>
    </ClInclude>
    <ClInclude Include="DMREmbeddedData.h">
      <Filter>Header Files</Filter>
    </ClInclude>
    <ClInclude Include="DMRFullLC.h">
      <Filter>Header Files</Filter>
    </ClInclude>
    <ClInclude Include="DMRLC.h">
      <Filter>Header Files</Filter>
    </ClInclude>
    <ClInclude Include="DMRShortLC.h">
      <Filter>Header Files</Filter>
    </ClInclude>
    <ClInclude Include="DMRSlotType.h">
      <Filter>Header Files</Filter>
    </ClInclude>
    <ClInclude Include="YSFControl.h">
      <Filter>Header Files</Filter>
    </ClInclude>
    <ClInclude Include="YSFPayload.h">
      <Filter>Header Files</Filter>
    </ClInclude>
    <ClInclude Include="Nextion.h">
      <Filter>Header Files</Filter>
    </ClInclude>
    <ClInclude Include="DMRLookup.h">
      <Filter>Header Files</Filter>
    </ClInclude>
    <ClInclude Include="YSFNetwork.h">
      <Filter>Header Files</Filter>
    </ClInclude>
    <ClInclude Include="Thread.h">
      <Filter>Header Files</Filter>
    </ClInclude>
    <ClInclude Include="DMRTrellis.h">
      <Filter>Header Files</Filter>
    </ClInclude>
    <ClInclude Include="DMRAccessControl.h">
      <Filter>Header Files</Filter>
    </ClInclude>
    <ClInclude Include="P25Defines.h">
      <Filter>Header Files</Filter>
    </ClInclude>
    <ClInclude Include="P25Control.h">
      <Filter>Header Files</Filter>
    </ClInclude>
    <ClInclude Include="P25NID.h">
      <Filter>Header Files</Filter>
    </ClInclude>
    <ClInclude Include="P25Audio.h">
      <Filter>Header Files</Filter>
    </ClInclude>
    <ClInclude Include="P25Data.h">
      <Filter>Header Files</Filter>
    </ClInclude>
    <ClInclude Include="P25Utils.h">
      <Filter>Header Files</Filter>
    </ClInclude>
    <ClInclude Include="P25LowSpeedData.h">
      <Filter>Header Files</Filter>
    </ClInclude>
    <ClInclude Include="P25Network.h">
      <Filter>Header Files</Filter>
    </ClInclude>
    <ClInclude Include="DMRNetwork.h">
      <Filter>Header Files</Filter>
    </ClInclude>
    <ClInclude Include="BCH.h">
      <Filter>Header Files</Filter>
    </ClInclude>
    <ClInclude Include="RS241213.h">
      <Filter>Header Files</Filter>
    </ClInclude>
    <ClInclude Include="SerialPort.h">
      <Filter>Header Files</Filter>
    </ClInclude>
    <ClInclude Include="ModemSerialPort.h">
      <Filter>Header Files</Filter>
    </ClInclude>
    <ClInclude Include="Mutex.h">
      <Filter>Header Files</Filter>
    </ClInclude>
    <ClInclude Include="LCDproc.h">
      <Filter>Header Files</Filter>
    </ClInclude>
    <ClInclude Include="UMP.h">
      <Filter>Header Files</Filter>
    </ClInclude>
    <ClInclude Include="RSSIInterpolator.h">
      <Filter>Header Files</Filter>
    </ClInclude>
    <ClInclude Include="NetworkInfo.h">
      <Filter>Header Files</Filter>
    </ClInclude>
    <ClInclude Include="P25Trellis.h">
      <Filter>Header Files</Filter>
    </ClInclude>
    <ClInclude Include="NXDNDefines.h">
      <Filter>Header Files</Filter>
    </ClInclude>
    <ClInclude Include="NXDNControl.h">
      <Filter>Header Files</Filter>
    </ClInclude>
    <ClInclude Include="NXDNNetwork.h">
      <Filter>Header Files</Filter>
    </ClInclude>
    <ClInclude Include="NXDNLICH.h">
      <Filter>Header Files</Filter>
    </ClInclude>
    <ClInclude Include="NXDNConvolution.h">
      <Filter>Header Files</Filter>
    </ClInclude>
    <ClInclude Include="NXDNCRC.h">
      <Filter>Header Files</Filter>
    </ClInclude>
    <ClInclude Include="NXDNLookup.h">
      <Filter>Header Files</Filter>
    </ClInclude>
    <ClInclude Include="NXDNSACCH.h">
      <Filter>Header Files</Filter>
    </ClInclude>
    <ClInclude Include="NXDNFACCH1.h">
      <Filter>Header Files</Filter>
    </ClInclude>
    <ClInclude Include="NXDNUDCH.h">
      <Filter>Header Files</Filter>
    </ClInclude>
    <ClInclude Include="NXDNLayer3.h">
      <Filter>Header Files</Filter>
    </ClInclude>
    <ClInclude Include="NXDNAudio.h">
      <Filter>Header Files</Filter>
    </ClInclude>
    <ClInclude Include="POCSAGNetwork.h">
      <Filter>Header Files</Filter>
    </ClInclude>
    <ClInclude Include="POCSAGControl.h">
      <Filter>Header Files</Filter>
    </ClInclude>
    <ClInclude Include="POCSAGDefines.h">
      <Filter>Header Files</Filter>
    </ClInclude>
    <ClInclude Include="I2CController.h">
      <Filter>Header Files</Filter>
    </ClInclude>
    <ClInclude Include="NullModem.h">
      <Filter>Header Files</Filter>
    </ClInclude>
    <ClInclude Include="DMRTA.h">
      <Filter>Header Files</Filter>
    </ClInclude>
    <ClInclude Include="CASTInfo.h">
      <Filter>Header Files</Filter>
    </ClInclude>
    <ClInclude Include="TFTSurenoo.h">
      <Filter>Header Files</Filter>
    </ClInclude>
    <ClInclude Include="UserDB.h">
      <Filter>Header Files</Filter>
    </ClInclude>
    <ClInclude Include="UserDBentry.h">
      <Filter>Header Files</Filter>
    </ClInclude>
    <ClInclude Include="AX25Control.h">
      <Filter>Header Files</Filter>
    </ClInclude>
    <ClInclude Include="AX25Network.h">
      <Filter>Header Files</Filter>
    </ClInclude>
    <ClInclude Include="NXDNIcomNetwork.h">
      <Filter>Header Files</Filter>
    </ClInclude>
    <ClInclude Include="NXDNKenwoodNetwork.h">
      <Filter>Header Files</Filter>
    </ClInclude>
<<<<<<< HEAD
    <ClInclude Include="AX25Defines.h">
=======
    <ClInclude Include="GPSD.h">
>>>>>>> df47466a
      <Filter>Header Files</Filter>
    </ClInclude>
  </ItemGroup>
  <ItemGroup>
    <ClCompile Include="BPTC19696.cpp">
      <Filter>Source Files</Filter>
    </ClCompile>
    <ClCompile Include="Conf.cpp">
      <Filter>Source Files</Filter>
    </ClCompile>
    <ClCompile Include="CRC.cpp">
      <Filter>Source Files</Filter>
    </ClCompile>
    <ClCompile Include="Display.cpp">
      <Filter>Source Files</Filter>
    </ClCompile>
    <ClCompile Include="DMRControl.cpp">
      <Filter>Source Files</Filter>
    </ClCompile>
    <ClCompile Include="DMRData.cpp">
      <Filter>Source Files</Filter>
    </ClCompile>
    <ClCompile Include="DMRSlot.cpp">
      <Filter>Source Files</Filter>
    </ClCompile>
    <ClCompile Include="Golay2087.cpp">
      <Filter>Source Files</Filter>
    </ClCompile>
    <ClCompile Include="Golay24128.cpp">
      <Filter>Source Files</Filter>
    </ClCompile>
    <ClCompile Include="Hamming.cpp">
      <Filter>Source Files</Filter>
    </ClCompile>
    <ClCompile Include="Log.cpp">
      <Filter>Source Files</Filter>
    </ClCompile>
    <ClCompile Include="MMDVMHost.cpp">
      <Filter>Source Files</Filter>
    </ClCompile>
    <ClCompile Include="Modem.cpp">
      <Filter>Source Files</Filter>
    </ClCompile>
    <ClCompile Include="NullDisplay.cpp">
      <Filter>Source Files</Filter>
    </ClCompile>
    <ClCompile Include="QR1676.cpp">
      <Filter>Source Files</Filter>
    </ClCompile>
    <ClCompile Include="RemoteControl.cpp">
      <Filter>Source Files</Filter>
    </ClCompile>
    <ClCompile Include="RS129.cpp">
      <Filter>Source Files</Filter>
    </ClCompile>
    <ClCompile Include="SerialController.cpp">
      <Filter>Source Files</Filter>
    </ClCompile>
    <ClCompile Include="SHA256.cpp">
      <Filter>Source Files</Filter>
    </ClCompile>
    <ClCompile Include="StopWatch.cpp">
      <Filter>Source Files</Filter>
    </ClCompile>
    <ClCompile Include="TFTSerial.cpp">
      <Filter>Source Files</Filter>
    </ClCompile>
    <ClCompile Include="Timer.cpp">
      <Filter>Source Files</Filter>
    </ClCompile>
    <ClCompile Include="UDPSocket.cpp">
      <Filter>Source Files</Filter>
    </ClCompile>
    <ClCompile Include="Utils.cpp">
      <Filter>Source Files</Filter>
    </ClCompile>
    <ClCompile Include="AMBEFEC.cpp">
      <Filter>Source Files</Filter>
    </ClCompile>
    <ClCompile Include="DStarNetwork.cpp">
      <Filter>Source Files</Filter>
    </ClCompile>
    <ClCompile Include="DMRDataHeader.cpp">
      <Filter>Source Files</Filter>
    </ClCompile>
    <ClCompile Include="DStarHeader.cpp">
      <Filter>Source Files</Filter>
    </ClCompile>
    <ClCompile Include="DStarSlowData.cpp">
      <Filter>Source Files</Filter>
    </ClCompile>
    <ClCompile Include="DStarControl.cpp">
      <Filter>Source Files</Filter>
    </ClCompile>
    <ClCompile Include="YSFConvolution.cpp">
      <Filter>Source Files</Filter>
    </ClCompile>
    <ClCompile Include="YSFFICH.cpp">
      <Filter>Source Files</Filter>
    </ClCompile>
    <ClCompile Include="DMRCSBK.cpp">
      <Filter>Source Files</Filter>
    </ClCompile>
    <ClCompile Include="Sync.cpp">
      <Filter>Source Files</Filter>
    </ClCompile>
    <ClCompile Include="DMREMB.cpp">
      <Filter>Source Files</Filter>
    </ClCompile>
    <ClCompile Include="DMREmbeddedData.cpp">
      <Filter>Source Files</Filter>
    </ClCompile>
    <ClCompile Include="DMRFullLC.cpp">
      <Filter>Source Files</Filter>
    </ClCompile>
    <ClCompile Include="DMRLC.cpp">
      <Filter>Source Files</Filter>
    </ClCompile>
    <ClCompile Include="DMRShortLC.cpp">
      <Filter>Source Files</Filter>
    </ClCompile>
    <ClCompile Include="DMRSlotType.cpp">
      <Filter>Source Files</Filter>
    </ClCompile>
    <ClCompile Include="YSFControl.cpp">
      <Filter>Source Files</Filter>
    </ClCompile>
    <ClCompile Include="YSFPayload.cpp">
      <Filter>Source Files</Filter>
    </ClCompile>
    <ClCompile Include="Nextion.cpp">
      <Filter>Source Files</Filter>
    </ClCompile>
    <ClCompile Include="DMRLookup.cpp">
      <Filter>Source Files</Filter>
    </ClCompile>
    <ClCompile Include="YSFNetwork.cpp">
      <Filter>Source Files</Filter>
    </ClCompile>
    <ClCompile Include="Thread.cpp">
      <Filter>Source Files</Filter>
    </ClCompile>
    <ClCompile Include="DMRTrellis.cpp">
      <Filter>Source Files</Filter>
    </ClCompile>
    <ClCompile Include="DMRAccessControl.cpp">
      <Filter>Source Files</Filter>
    </ClCompile>
    <ClCompile Include="P25Control.cpp">
      <Filter>Source Files</Filter>
    </ClCompile>
    <ClCompile Include="P25NID.cpp">
      <Filter>Source Files</Filter>
    </ClCompile>
    <ClCompile Include="P25Audio.cpp">
      <Filter>Source Files</Filter>
    </ClCompile>
    <ClCompile Include="P25Data.cpp">
      <Filter>Source Files</Filter>
    </ClCompile>
    <ClCompile Include="P25Utils.cpp">
      <Filter>Source Files</Filter>
    </ClCompile>
    <ClCompile Include="P25LowSpeedData.cpp">
      <Filter>Source Files</Filter>
    </ClCompile>
    <ClCompile Include="P25Network.cpp">
      <Filter>Source Files</Filter>
    </ClCompile>
    <ClCompile Include="DMRNetwork.cpp">
      <Filter>Source Files</Filter>
    </ClCompile>
    <ClCompile Include="BCH.cpp">
      <Filter>Source Files</Filter>
    </ClCompile>
    <ClCompile Include="RS241213.cpp">
      <Filter>Source Files</Filter>
    </ClCompile>
    <ClCompile Include="SerialPort.cpp">
      <Filter>Source Files</Filter>
    </ClCompile>
    <ClCompile Include="ModemSerialPort.cpp">
      <Filter>Source Files</Filter>
    </ClCompile>
    <ClCompile Include="Mutex.cpp">
      <Filter>Source Files</Filter>
    </ClCompile>
    <ClCompile Include="LCDproc.cpp">
      <Filter>Source Files</Filter>
    </ClCompile>
    <ClCompile Include="UMP.cpp">
      <Filter>Source Files</Filter>
    </ClCompile>
    <ClCompile Include="RSSIInterpolator.cpp">
      <Filter>Source Files</Filter>
    </ClCompile>
    <ClCompile Include="NetworkInfo.cpp">
      <Filter>Source Files</Filter>
    </ClCompile>
    <ClCompile Include="P25Trellis.cpp">
      <Filter>Source Files</Filter>
    </ClCompile>
    <ClCompile Include="NXDNControl.cpp">
      <Filter>Source Files</Filter>
    </ClCompile>
    <ClCompile Include="NXDNNetwork.cpp">
      <Filter>Source Files</Filter>
    </ClCompile>
    <ClCompile Include="NXDNLICH.cpp">
      <Filter>Source Files</Filter>
    </ClCompile>
    <ClCompile Include="NXDNConvolution.cpp">
      <Filter>Source Files</Filter>
    </ClCompile>
    <ClCompile Include="NXDNCRC.cpp">
      <Filter>Source Files</Filter>
    </ClCompile>
    <ClCompile Include="NXDNLookup.cpp">
      <Filter>Source Files</Filter>
    </ClCompile>
    <ClCompile Include="NXDNSACCH.cpp">
      <Filter>Source Files</Filter>
    </ClCompile>
    <ClCompile Include="NXDNFACCH1.cpp">
      <Filter>Source Files</Filter>
    </ClCompile>
    <ClCompile Include="NXDNUDCH.cpp">
      <Filter>Source Files</Filter>
    </ClCompile>
    <ClCompile Include="NXDNLayer3.cpp">
      <Filter>Source Files</Filter>
    </ClCompile>
    <ClCompile Include="NXDNAudio.cpp">
      <Filter>Source Files</Filter>
    </ClCompile>
    <ClCompile Include="POCSAGNetwork.cpp">
      <Filter>Source Files</Filter>
    </ClCompile>
    <ClCompile Include="POCSAGControl.cpp">
      <Filter>Source Files</Filter>
    </ClCompile>
    <ClCompile Include="I2CController.cpp">
      <Filter>Source Files</Filter>
    </ClCompile>
    <ClCompile Include="NullModem.cpp">
      <Filter>Source Files</Filter>
    </ClCompile>
    <ClCompile Include="DMRTA.cpp">
      <Filter>Source Files</Filter>
    </ClCompile>
    <ClCompile Include="CASTInfo.cpp">
      <Filter>Source Files</Filter>
    </ClCompile>
    <ClCompile Include="TFTSurenoo.cpp">
      <Filter>Source Files</Filter>
    </ClCompile>
    <ClCompile Include="UserDB.cpp">
      <Filter>Source Files</Filter>
    </ClCompile>
    <ClCompile Include="UserDBentry.cpp">
      <Filter>Source Files</Filter>
    </ClCompile>
    <ClCompile Include="AX25Control.cpp">
      <Filter>Source Files</Filter>
    </ClCompile>
    <ClCompile Include="AX25Network.cpp">
      <Filter>Source Files</Filter>
    </ClCompile>
    <ClCompile Include="NXDNIcomNetwork.cpp">
      <Filter>Source Files</Filter>
    </ClCompile>
    <ClCompile Include="NXDNKenwoodNetwork.cpp">
      <Filter>Source Files</Filter>
    </ClCompile>
    <ClCompile Include="GPSD.cpp">
      <Filter>Source Files</Filter>
    </ClCompile>
  </ItemGroup>
</Project><|MERGE_RESOLUTION|>--- conflicted
+++ resolved
@@ -308,11 +308,10 @@
     <ClInclude Include="NXDNKenwoodNetwork.h">
       <Filter>Header Files</Filter>
     </ClInclude>
-<<<<<<< HEAD
     <ClInclude Include="AX25Defines.h">
-=======
+      <Filter>Header Files</Filter>
+    </ClInclude>
     <ClInclude Include="GPSD.h">
->>>>>>> df47466a
       <Filter>Header Files</Filter>
     </ClInclude>
   </ItemGroup>
