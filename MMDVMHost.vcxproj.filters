﻿<?xml version="1.0" encoding="utf-8"?>
<Project ToolsVersion="4.0" xmlns="http://schemas.microsoft.com/developer/msbuild/2003">
  <ItemGroup>
    <Filter Include="Source Files">
      <UniqueIdentifier>{4FC737F1-C7A5-4376-A066-2A32D752A2FF}</UniqueIdentifier>
      <Extensions>cpp;c;cc;cxx;def;odl;idl;hpj;bat;asm;asmx</Extensions>
    </Filter>
    <Filter Include="Header Files">
      <UniqueIdentifier>{93995380-89BD-4b04-88EB-625FBE52EBFB}</UniqueIdentifier>
      <Extensions>h;hh;hpp;hxx;hm;inl;inc;xsd</Extensions>
    </Filter>
  </ItemGroup>
  <ItemGroup>
    <ClInclude Include="BPTC19696.h">
      <Filter>Header Files</Filter>
    </ClInclude>
    <ClInclude Include="Conf.h">
      <Filter>Header Files</Filter>
    </ClInclude>
    <ClInclude Include="CRC.h">
      <Filter>Header Files</Filter>
    </ClInclude>
    <ClInclude Include="Defines.h">
      <Filter>Header Files</Filter>
    </ClInclude>
    <ClInclude Include="Display.h">
      <Filter>Header Files</Filter>
    </ClInclude>
    <ClInclude Include="DMRControl.h">
      <Filter>Header Files</Filter>
    </ClInclude>
    <ClInclude Include="DMRData.h">
      <Filter>Header Files</Filter>
    </ClInclude>
    <ClInclude Include="DMRDefines.h">
      <Filter>Header Files</Filter>
    </ClInclude>
    <ClInclude Include="DMRSlot.h">
      <Filter>Header Files</Filter>
    </ClInclude>
    <ClInclude Include="DStarDefines.h">
      <Filter>Header Files</Filter>
    </ClInclude>
    <ClInclude Include="Golay2087.h">
      <Filter>Header Files</Filter>
    </ClInclude>
    <ClInclude Include="Golay24128.h">
      <Filter>Header Files</Filter>
    </ClInclude>
    <ClInclude Include="Hamming.h">
      <Filter>Header Files</Filter>
    </ClInclude>
    <ClInclude Include="Log.h">
      <Filter>Header Files</Filter>
    </ClInclude>
    <ClInclude Include="MMDVMHost.h">
      <Filter>Header Files</Filter>
    </ClInclude>
    <ClInclude Include="Modem.h">
      <Filter>Header Files</Filter>
    </ClInclude>
    <ClInclude Include="NullDisplay.h">
      <Filter>Header Files</Filter>
    </ClInclude>
    <ClInclude Include="QR1676.h">
      <Filter>Header Files</Filter>
    </ClInclude>
    <ClInclude Include="RemoteControl.h">
      <Filter>Header Files</Filter>
    </ClInclude>
    <ClInclude Include="RingBuffer.h">
      <Filter>Header Files</Filter>
    </ClInclude>
    <ClInclude Include="RS129.h">
      <Filter>Header Files</Filter>
    </ClInclude>
    <ClInclude Include="SerialController.h">
      <Filter>Header Files</Filter>
    </ClInclude>
    <ClInclude Include="SHA256.h">
      <Filter>Header Files</Filter>
    </ClInclude>
    <ClInclude Include="StopWatch.h">
      <Filter>Header Files</Filter>
    </ClInclude>
    <ClInclude Include="TFTSerial.h">
      <Filter>Header Files</Filter>
    </ClInclude>
    <ClInclude Include="Timer.h">
      <Filter>Header Files</Filter>
    </ClInclude>
    <ClInclude Include="UDPSocket.h">
      <Filter>Header Files</Filter>
    </ClInclude>
    <ClInclude Include="Utils.h">
      <Filter>Header Files</Filter>
    </ClInclude>
    <ClInclude Include="YSFDefines.h">
      <Filter>Header Files</Filter>
    </ClInclude>
    <ClInclude Include="Version.h">
      <Filter>Header Files</Filter>
    </ClInclude>
    <ClInclude Include="AMBEFEC.h">
      <Filter>Header Files</Filter>
    </ClInclude>
    <ClInclude Include="DStarNetwork.h">
      <Filter>Header Files</Filter>
    </ClInclude>
    <ClInclude Include="DMRDataHeader.h">
      <Filter>Header Files</Filter>
    </ClInclude>
    <ClInclude Include="DStarHeader.h">
      <Filter>Header Files</Filter>
    </ClInclude>
    <ClInclude Include="DStarSlowData.h">
      <Filter>Header Files</Filter>
    </ClInclude>
    <ClInclude Include="DStarControl.h">
      <Filter>Header Files</Filter>
    </ClInclude>
    <ClInclude Include="YSFConvolution.h">
      <Filter>Header Files</Filter>
    </ClInclude>
    <ClInclude Include="YSFFICH.h">
      <Filter>Header Files</Filter>
    </ClInclude>
    <ClInclude Include="DMRCSBK.h">
      <Filter>Header Files</Filter>
    </ClInclude>
    <ClInclude Include="Sync.h">
      <Filter>Header Files</Filter>
    </ClInclude>
    <ClInclude Include="DMREMB.h">
      <Filter>Header Files</Filter>
    </ClInclude>
    <ClInclude Include="DMREmbeddedData.h">
      <Filter>Header Files</Filter>
    </ClInclude>
    <ClInclude Include="DMRFullLC.h">
      <Filter>Header Files</Filter>
    </ClInclude>
    <ClInclude Include="DMRLC.h">
      <Filter>Header Files</Filter>
    </ClInclude>
    <ClInclude Include="DMRShortLC.h">
      <Filter>Header Files</Filter>
    </ClInclude>
    <ClInclude Include="DMRSlotType.h">
      <Filter>Header Files</Filter>
    </ClInclude>
    <ClInclude Include="YSFControl.h">
      <Filter>Header Files</Filter>
    </ClInclude>
    <ClInclude Include="YSFPayload.h">
      <Filter>Header Files</Filter>
    </ClInclude>
    <ClInclude Include="Nextion.h">
      <Filter>Header Files</Filter>
    </ClInclude>
    <ClInclude Include="DMRLookup.h">
      <Filter>Header Files</Filter>
    </ClInclude>
    <ClInclude Include="YSFNetwork.h">
      <Filter>Header Files</Filter>
    </ClInclude>
    <ClInclude Include="Thread.h">
      <Filter>Header Files</Filter>
    </ClInclude>
    <ClInclude Include="DMRTrellis.h">
      <Filter>Header Files</Filter>
    </ClInclude>
    <ClInclude Include="DMRAccessControl.h">
      <Filter>Header Files</Filter>
    </ClInclude>
    <ClInclude Include="P25Defines.h">
      <Filter>Header Files</Filter>
    </ClInclude>
    <ClInclude Include="P25Control.h">
      <Filter>Header Files</Filter>
    </ClInclude>
    <ClInclude Include="P25NID.h">
      <Filter>Header Files</Filter>
    </ClInclude>
    <ClInclude Include="P25Audio.h">
      <Filter>Header Files</Filter>
    </ClInclude>
    <ClInclude Include="P25Data.h">
      <Filter>Header Files</Filter>
    </ClInclude>
    <ClInclude Include="P25Utils.h">
      <Filter>Header Files</Filter>
    </ClInclude>
    <ClInclude Include="P25LowSpeedData.h">
      <Filter>Header Files</Filter>
    </ClInclude>
    <ClInclude Include="P25Network.h">
      <Filter>Header Files</Filter>
    </ClInclude>
    <ClInclude Include="DMRNetwork.h">
      <Filter>Header Files</Filter>
    </ClInclude>
    <ClInclude Include="BCH.h">
      <Filter>Header Files</Filter>
    </ClInclude>
    <ClInclude Include="RS241213.h">
      <Filter>Header Files</Filter>
    </ClInclude>
    <ClInclude Include="SerialPort.h">
      <Filter>Header Files</Filter>
    </ClInclude>
    <ClInclude Include="ModemSerialPort.h">
      <Filter>Header Files</Filter>
    </ClInclude>
    <ClInclude Include="Mutex.h">
      <Filter>Header Files</Filter>
    </ClInclude>
    <ClInclude Include="LCDproc.h">
      <Filter>Header Files</Filter>
    </ClInclude>
    <ClInclude Include="UMP.h">
      <Filter>Header Files</Filter>
    </ClInclude>
    <ClInclude Include="RSSIInterpolator.h">
      <Filter>Header Files</Filter>
    </ClInclude>
    <ClInclude Include="NetworkInfo.h">
      <Filter>Header Files</Filter>
    </ClInclude>
    <ClInclude Include="P25Trellis.h">
      <Filter>Header Files</Filter>
    </ClInclude>
    <ClInclude Include="NXDNDefines.h">
      <Filter>Header Files</Filter>
    </ClInclude>
    <ClInclude Include="NXDNControl.h">
      <Filter>Header Files</Filter>
    </ClInclude>
    <ClInclude Include="NXDNNetwork.h">
      <Filter>Header Files</Filter>
    </ClInclude>
    <ClInclude Include="NXDNLICH.h">
      <Filter>Header Files</Filter>
    </ClInclude>
    <ClInclude Include="NXDNConvolution.h">
      <Filter>Header Files</Filter>
    </ClInclude>
    <ClInclude Include="NXDNCRC.h">
      <Filter>Header Files</Filter>
    </ClInclude>
    <ClInclude Include="NXDNLookup.h">
      <Filter>Header Files</Filter>
    </ClInclude>
    <ClInclude Include="NXDNSACCH.h">
      <Filter>Header Files</Filter>
    </ClInclude>
    <ClInclude Include="NXDNFACCH1.h">
      <Filter>Header Files</Filter>
    </ClInclude>
    <ClInclude Include="NXDNUDCH.h">
      <Filter>Header Files</Filter>
    </ClInclude>
    <ClInclude Include="NXDNLayer3.h">
      <Filter>Header Files</Filter>
    </ClInclude>
    <ClInclude Include="NXDNAudio.h">
      <Filter>Header Files</Filter>
    </ClInclude>
    <ClInclude Include="POCSAGNetwork.h">
      <Filter>Header Files</Filter>
    </ClInclude>
    <ClInclude Include="POCSAGControl.h">
      <Filter>Header Files</Filter>
    </ClInclude>
    <ClInclude Include="POCSAGDefines.h">
      <Filter>Header Files</Filter>
    </ClInclude>
    <ClInclude Include="MobileGPS.h">
      <Filter>Header Files</Filter>
    </ClInclude>
    <ClInclude Include="NullModem.h">
      <Filter>Header Files</Filter>
    </ClInclude>
    <ClInclude Include="DMRTA.h">
      <Filter>Header Files</Filter>
    </ClInclude>
    <ClInclude Include="CASTInfo.h">
      <Filter>Header Files</Filter>
    </ClInclude>
    <ClInclude Include="TFTSurenoo.h">
      <Filter>Header Files</Filter>
    </ClInclude>
    <ClInclude Include="UserDB.h">
      <Filter>Header Files</Filter>
    </ClInclude>
    <ClInclude Include="UserDBentry.h">
      <Filter>Header Files</Filter>
    </ClInclude>
<<<<<<< HEAD
    <ClInclude Include="AX25Control.h">
      <Filter>Header Files</Filter>
    </ClInclude>
    <ClInclude Include="AX25Network.h">
      <Filter>Header Files</Filter>
    </ClInclude>
    <ClInclude Include="NXDNIcomNetwork.h">
      <Filter>Header Files</Filter>
    </ClInclude>
    <ClInclude Include="NXDNKenwoodNetwork.h">
      <Filter>Header Files</Filter>
    </ClInclude>
    <ClInclude Include="AX25Defines.h">
=======
    <ClInclude Include="FMNetwork.h">
      <Filter>Header Files</Filter>
    </ClInclude>
    <ClInclude Include="FMControl.h">
      <Filter>Header Files</Filter>
    </ClInclude>
    <ClInclude Include="IIRDirectForm1Filter.h">
>>>>>>> f936a6c5
      <Filter>Header Files</Filter>
    </ClInclude>
  </ItemGroup>
  <ItemGroup>
    <ClCompile Include="BPTC19696.cpp">
      <Filter>Source Files</Filter>
    </ClCompile>
    <ClCompile Include="Conf.cpp">
      <Filter>Source Files</Filter>
    </ClCompile>
    <ClCompile Include="CRC.cpp">
      <Filter>Source Files</Filter>
    </ClCompile>
    <ClCompile Include="Display.cpp">
      <Filter>Source Files</Filter>
    </ClCompile>
    <ClCompile Include="DMRControl.cpp">
      <Filter>Source Files</Filter>
    </ClCompile>
    <ClCompile Include="DMRData.cpp">
      <Filter>Source Files</Filter>
    </ClCompile>
    <ClCompile Include="DMRSlot.cpp">
      <Filter>Source Files</Filter>
    </ClCompile>
    <ClCompile Include="Golay2087.cpp">
      <Filter>Source Files</Filter>
    </ClCompile>
    <ClCompile Include="Golay24128.cpp">
      <Filter>Source Files</Filter>
    </ClCompile>
    <ClCompile Include="Hamming.cpp">
      <Filter>Source Files</Filter>
    </ClCompile>
    <ClCompile Include="Log.cpp">
      <Filter>Source Files</Filter>
    </ClCompile>
    <ClCompile Include="MMDVMHost.cpp">
      <Filter>Source Files</Filter>
    </ClCompile>
    <ClCompile Include="Modem.cpp">
      <Filter>Source Files</Filter>
    </ClCompile>
    <ClCompile Include="NullDisplay.cpp">
      <Filter>Source Files</Filter>
    </ClCompile>
    <ClCompile Include="QR1676.cpp">
      <Filter>Source Files</Filter>
    </ClCompile>
    <ClCompile Include="RemoteControl.cpp">
      <Filter>Source Files</Filter>
    </ClCompile>
    <ClCompile Include="RS129.cpp">
      <Filter>Source Files</Filter>
    </ClCompile>
    <ClCompile Include="SerialController.cpp">
      <Filter>Source Files</Filter>
    </ClCompile>
    <ClCompile Include="SHA256.cpp">
      <Filter>Source Files</Filter>
    </ClCompile>
    <ClCompile Include="StopWatch.cpp">
      <Filter>Source Files</Filter>
    </ClCompile>
    <ClCompile Include="TFTSerial.cpp">
      <Filter>Source Files</Filter>
    </ClCompile>
    <ClCompile Include="Timer.cpp">
      <Filter>Source Files</Filter>
    </ClCompile>
    <ClCompile Include="UDPSocket.cpp">
      <Filter>Source Files</Filter>
    </ClCompile>
    <ClCompile Include="Utils.cpp">
      <Filter>Source Files</Filter>
    </ClCompile>
    <ClCompile Include="AMBEFEC.cpp">
      <Filter>Source Files</Filter>
    </ClCompile>
    <ClCompile Include="DStarNetwork.cpp">
      <Filter>Source Files</Filter>
    </ClCompile>
    <ClCompile Include="DMRDataHeader.cpp">
      <Filter>Source Files</Filter>
    </ClCompile>
    <ClCompile Include="DStarHeader.cpp">
      <Filter>Source Files</Filter>
    </ClCompile>
    <ClCompile Include="DStarSlowData.cpp">
      <Filter>Source Files</Filter>
    </ClCompile>
    <ClCompile Include="DStarControl.cpp">
      <Filter>Source Files</Filter>
    </ClCompile>
    <ClCompile Include="YSFConvolution.cpp">
      <Filter>Source Files</Filter>
    </ClCompile>
    <ClCompile Include="YSFFICH.cpp">
      <Filter>Source Files</Filter>
    </ClCompile>
    <ClCompile Include="DMRCSBK.cpp">
      <Filter>Source Files</Filter>
    </ClCompile>
    <ClCompile Include="Sync.cpp">
      <Filter>Source Files</Filter>
    </ClCompile>
    <ClCompile Include="DMREMB.cpp">
      <Filter>Source Files</Filter>
    </ClCompile>
    <ClCompile Include="DMREmbeddedData.cpp">
      <Filter>Source Files</Filter>
    </ClCompile>
    <ClCompile Include="DMRFullLC.cpp">
      <Filter>Source Files</Filter>
    </ClCompile>
    <ClCompile Include="DMRLC.cpp">
      <Filter>Source Files</Filter>
    </ClCompile>
    <ClCompile Include="DMRShortLC.cpp">
      <Filter>Source Files</Filter>
    </ClCompile>
    <ClCompile Include="DMRSlotType.cpp">
      <Filter>Source Files</Filter>
    </ClCompile>
    <ClCompile Include="YSFControl.cpp">
      <Filter>Source Files</Filter>
    </ClCompile>
    <ClCompile Include="YSFPayload.cpp">
      <Filter>Source Files</Filter>
    </ClCompile>
    <ClCompile Include="Nextion.cpp">
      <Filter>Source Files</Filter>
    </ClCompile>
    <ClCompile Include="DMRLookup.cpp">
      <Filter>Source Files</Filter>
    </ClCompile>
    <ClCompile Include="YSFNetwork.cpp">
      <Filter>Source Files</Filter>
    </ClCompile>
    <ClCompile Include="Thread.cpp">
      <Filter>Source Files</Filter>
    </ClCompile>
    <ClCompile Include="DMRTrellis.cpp">
      <Filter>Source Files</Filter>
    </ClCompile>
    <ClCompile Include="DMRAccessControl.cpp">
      <Filter>Source Files</Filter>
    </ClCompile>
    <ClCompile Include="P25Control.cpp">
      <Filter>Source Files</Filter>
    </ClCompile>
    <ClCompile Include="P25NID.cpp">
      <Filter>Source Files</Filter>
    </ClCompile>
    <ClCompile Include="P25Audio.cpp">
      <Filter>Source Files</Filter>
    </ClCompile>
    <ClCompile Include="P25Data.cpp">
      <Filter>Source Files</Filter>
    </ClCompile>
    <ClCompile Include="P25Utils.cpp">
      <Filter>Source Files</Filter>
    </ClCompile>
    <ClCompile Include="P25LowSpeedData.cpp">
      <Filter>Source Files</Filter>
    </ClCompile>
    <ClCompile Include="P25Network.cpp">
      <Filter>Source Files</Filter>
    </ClCompile>
    <ClCompile Include="DMRNetwork.cpp">
      <Filter>Source Files</Filter>
    </ClCompile>
    <ClCompile Include="BCH.cpp">
      <Filter>Source Files</Filter>
    </ClCompile>
    <ClCompile Include="RS241213.cpp">
      <Filter>Source Files</Filter>
    </ClCompile>
    <ClCompile Include="SerialPort.cpp">
      <Filter>Source Files</Filter>
    </ClCompile>
    <ClCompile Include="ModemSerialPort.cpp">
      <Filter>Source Files</Filter>
    </ClCompile>
    <ClCompile Include="Mutex.cpp">
      <Filter>Source Files</Filter>
    </ClCompile>
    <ClCompile Include="LCDproc.cpp">
      <Filter>Source Files</Filter>
    </ClCompile>
    <ClCompile Include="UMP.cpp">
      <Filter>Source Files</Filter>
    </ClCompile>
    <ClCompile Include="RSSIInterpolator.cpp">
      <Filter>Source Files</Filter>
    </ClCompile>
    <ClCompile Include="NetworkInfo.cpp">
      <Filter>Source Files</Filter>
    </ClCompile>
    <ClCompile Include="P25Trellis.cpp">
      <Filter>Source Files</Filter>
    </ClCompile>
    <ClCompile Include="NXDNControl.cpp">
      <Filter>Source Files</Filter>
    </ClCompile>
    <ClCompile Include="NXDNNetwork.cpp">
      <Filter>Source Files</Filter>
    </ClCompile>
    <ClCompile Include="NXDNLICH.cpp">
      <Filter>Source Files</Filter>
    </ClCompile>
    <ClCompile Include="NXDNConvolution.cpp">
      <Filter>Source Files</Filter>
    </ClCompile>
    <ClCompile Include="NXDNCRC.cpp">
      <Filter>Source Files</Filter>
    </ClCompile>
    <ClCompile Include="NXDNLookup.cpp">
      <Filter>Source Files</Filter>
    </ClCompile>
    <ClCompile Include="NXDNSACCH.cpp">
      <Filter>Source Files</Filter>
    </ClCompile>
    <ClCompile Include="NXDNFACCH1.cpp">
      <Filter>Source Files</Filter>
    </ClCompile>
    <ClCompile Include="NXDNUDCH.cpp">
      <Filter>Source Files</Filter>
    </ClCompile>
    <ClCompile Include="NXDNLayer3.cpp">
      <Filter>Source Files</Filter>
    </ClCompile>
    <ClCompile Include="NXDNAudio.cpp">
      <Filter>Source Files</Filter>
    </ClCompile>
    <ClCompile Include="POCSAGNetwork.cpp">
      <Filter>Source Files</Filter>
    </ClCompile>
    <ClCompile Include="POCSAGControl.cpp">
      <Filter>Source Files</Filter>
    </ClCompile>
    <ClCompile Include="MobileGPS.cpp">
      <Filter>Source Files</Filter>
    </ClCompile>
    <ClCompile Include="NullModem.cpp">
      <Filter>Source Files</Filter>
    </ClCompile>
    <ClCompile Include="DMRTA.cpp">
      <Filter>Source Files</Filter>
    </ClCompile>
    <ClCompile Include="CASTInfo.cpp">
      <Filter>Source Files</Filter>
    </ClCompile>
    <ClCompile Include="TFTSurenoo.cpp">
      <Filter>Source Files</Filter>
    </ClCompile>
    <ClCompile Include="UserDB.cpp">
      <Filter>Source Files</Filter>
    </ClCompile>
    <ClCompile Include="UserDBentry.cpp">
      <Filter>Source Files</Filter>
    </ClCompile>
<<<<<<< HEAD
    <ClCompile Include="AX25Control.cpp">
      <Filter>Source Files</Filter>
    </ClCompile>
    <ClCompile Include="AX25Network.cpp">
      <Filter>Source Files</Filter>
    </ClCompile>
    <ClCompile Include="NXDNIcomNetwork.cpp">
      <Filter>Source Files</Filter>
    </ClCompile>
    <ClCompile Include="NXDNKenwoodNetwork.cpp">
=======
    <ClCompile Include="FMNetwork.cpp">
      <Filter>Source Files</Filter>
    </ClCompile>
    <ClCompile Include="FMControl.cpp">
      <Filter>Source Files</Filter>
    </ClCompile>
    <ClCompile Include="IIRDirectForm1Filter.cpp">
>>>>>>> f936a6c5
      <Filter>Source Files</Filter>
    </ClCompile>
  </ItemGroup>
</Project><|MERGE_RESOLUTION|>--- conflicted
+++ resolved
@@ -296,7 +296,6 @@
     <ClInclude Include="UserDBentry.h">
       <Filter>Header Files</Filter>
     </ClInclude>
-<<<<<<< HEAD
     <ClInclude Include="AX25Control.h">
       <Filter>Header Files</Filter>
     </ClInclude>
@@ -310,7 +309,8 @@
       <Filter>Header Files</Filter>
     </ClInclude>
     <ClInclude Include="AX25Defines.h">
-=======
+      <Filter>Header Files</Filter>
+    </ClInclude>
     <ClInclude Include="FMNetwork.h">
       <Filter>Header Files</Filter>
     </ClInclude>
@@ -318,7 +318,6 @@
       <Filter>Header Files</Filter>
     </ClInclude>
     <ClInclude Include="IIRDirectForm1Filter.h">
->>>>>>> f936a6c5
       <Filter>Header Files</Filter>
     </ClInclude>
   </ItemGroup>
@@ -581,7 +580,6 @@
     <ClCompile Include="UserDBentry.cpp">
       <Filter>Source Files</Filter>
     </ClCompile>
-<<<<<<< HEAD
     <ClCompile Include="AX25Control.cpp">
       <Filter>Source Files</Filter>
     </ClCompile>
@@ -592,7 +590,8 @@
       <Filter>Source Files</Filter>
     </ClCompile>
     <ClCompile Include="NXDNKenwoodNetwork.cpp">
-=======
+      <Filter>Source Files</Filter>
+    </ClCompile>
     <ClCompile Include="FMNetwork.cpp">
       <Filter>Source Files</Filter>
     </ClCompile>
@@ -600,7 +599,6 @@
       <Filter>Source Files</Filter>
     </ClCompile>
     <ClCompile Include="IIRDirectForm1Filter.cpp">
->>>>>>> f936a6c5
       <Filter>Source Files</Filter>
     </ClCompile>
   </ItemGroup>
