--- conflicted
+++ resolved
@@ -155,7 +155,6 @@
 	}
 }
 
-<<<<<<< HEAD
 void CDisplay::writeP25(const char* source, bool group, unsigned int dest, const char* type)
 {
 	assert(source != NULL);
@@ -176,14 +175,14 @@
 	} else {
 		m_mode1 = MODE_P25;
 	}
-=======
+}
+
 void CDisplay::writeCW()
 {
 	m_timer1.start();
 	m_mode1 = MODE_CW;
 
 	writeCWInt();
->>>>>>> 3a20b886
 }
 
 void CDisplay::clock(unsigned int ms)
@@ -206,13 +205,13 @@
 			m_mode1 = MODE_IDLE;
 			m_timer1.stop();
 			break;
-<<<<<<< HEAD
 		case MODE_P25:
 			clearP25Int();
-=======
+			m_mode1 = MODE_IDLE;
+			m_timer1.stop();
+			break;
 		case MODE_CW:
 			clearCWInt();
->>>>>>> 3a20b886
 			m_mode1 = MODE_IDLE;
 			m_timer1.stop();
 			break;
