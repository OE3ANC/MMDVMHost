--- conflicted
+++ resolved
@@ -62,11 +62,7 @@
 
 	void enable(bool enabled);
 
-<<<<<<< HEAD
-	static void init(unsigned int colorCode, bool embeddedLCOnly, bool dumpTAData, unsigned int callHang, IModem* modem, CDMRNetwork* network, CDisplay* display, bool duplex, CDMRLookup* lookup, CRSSIInterpolator* rssiMapper, unsigned int jitter, DMR_OVCM_TYPES ovcm);
-=======
-	static void init(unsigned int colorCode, bool embeddedLCOnly, bool dumpTAData, unsigned int callHang, CModem* modem, IDMRNetwork* network, CDisplay* display, bool duplex, CDMRLookup* lookup, CRSSIInterpolator* rssiMapper, unsigned int jitter, DMR_OVCM_TYPES ovcm);
->>>>>>> 136deac6
+	static void init(unsigned int colorCode, bool embeddedLCOnly, bool dumpTAData, unsigned int callHang, IModem* modem, IDMRNetwork* network, CDisplay* display, bool duplex, CDMRLookup* lookup, CRSSIInterpolator* rssiMapper, unsigned int jitter, DMR_OVCM_TYPES ovcm);
 
 private:
 	unsigned int               m_slotNo;
@@ -121,13 +117,8 @@
 	static bool                m_embeddedLCOnly;
 	static bool                m_dumpTAData;
 
-<<<<<<< HEAD
 	static IModem*             m_modem;
-	static CDMRNetwork*        m_network;
-=======
-	static CModem*             m_modem;
 	static IDMRNetwork*        m_network;
->>>>>>> 136deac6
 	static CDisplay*           m_display;
 	static bool                m_duplex;
 	static CDMRLookup*         m_lookup;
