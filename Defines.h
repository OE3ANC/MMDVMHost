--- conflicted
+++ resolved
@@ -23,11 +23,8 @@
 const unsigned char MODE_DSTAR   = 1U;
 const unsigned char MODE_DMR     = 2U;
 const unsigned char MODE_YSF     = 3U;
-<<<<<<< HEAD
 const unsigned char MODE_P25     = 4U;
-=======
-const unsigned char MODE_CW      = 4U;
->>>>>>> 3a20b886
+const unsigned char MODE_CW      = 98U;
 const unsigned char MODE_LOCKOUT = 99U;
 const unsigned char MODE_ERROR   = 100U;
 
