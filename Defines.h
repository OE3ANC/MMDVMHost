/*
<<<<<<< HEAD
 *   Copyright (C) 2015,2016,2017,2018,2020 by Jonathan Naylor G4KLX
=======
 *   Copyright (C) 2015,2016,2017,2018,2021 by Jonathan Naylor G4KLX
>>>>>>> 5d8d1a3f
 *
 *   This program is free software; you can redistribute it and/or modify
 *   it under the terms of the GNU General Public License as published by
 *   the Free Software Foundation; either version 2 of the License, or
 *   (at your option) any later version.
 *
 *   This program is distributed in the hope that it will be useful,
 *   but WITHOUT ANY WARRANTY; without even the implied warranty of
 *   MERCHANTABILITY or FITNESS FOR A PARTICULAR PURPOSE.  See the
 *   GNU General Public License for more details.
 *
 *   You should have received a copy of the GNU General Public License
 *   along with this program; if not, write to the Free Software
 *   Foundation, Inc., 675 Mass Ave, Cambridge, MA 02139, USA.
 */

#if !defined(Defines_H)
#define	Defines_H

const unsigned char MODE_IDLE    = 0U;
const unsigned char MODE_DSTAR   = 1U;
const unsigned char MODE_DMR     = 2U;
const unsigned char MODE_YSF     = 3U;
const unsigned char MODE_P25     = 4U;
const unsigned char MODE_NXDN    = 5U;
const unsigned char MODE_POCSAG  = 6U;
const unsigned char MODE_M17     = 7U;

const unsigned char MODE_FM      = 10U;

const unsigned char MODE_CW      = 98U;
const unsigned char MODE_LOCKOUT = 99U;
const unsigned char MODE_ERROR   = 100U;
const unsigned char MODE_QUIT    = 110U;

const unsigned char TAG_HEADER = 0x00U;
const unsigned char TAG_DATA   = 0x01U;
const unsigned char TAG_LOST   = 0x02U;
const unsigned char TAG_EOT    = 0x03U;

const unsigned int  DSTAR_MODEM_DATA_LEN = 220U;

enum HW_TYPE {
	HWT_MMDVM,
	HWT_DVMEGA,
	HWT_MMDVM_ZUMSPOT,
	HWT_MMDVM_HS_HAT,
	HWT_MMDVM_HS_DUAL_HAT,
	HWT_NANO_HOTSPOT,
	HWT_NANO_DV,
	HWT_D2RG_MMDVM_HS,
	HWT_MMDVM_HS,
	HWT_OPENGD77_HS,
	HWT_SKYBRIDGE,
	HWT_UNKNOWN
};

enum RPT_RF_STATE {
	RS_RF_LISTENING,
	RS_RF_LATE_ENTRY,
	RS_RF_AUDIO,
	RS_RF_DATA,
	RS_RF_REJECTED,
	RS_RF_INVALID
};

enum RPT_NET_STATE {
	RS_NET_IDLE,
	RS_NET_AUDIO,
	RS_NET_DATA
};

enum DMR_BEACONS {
	DMR_BEACONS_OFF,
	DMR_BEACONS_NETWORK,
	DMR_BEACONS_TIMED
};

enum DMR_OVCM_TYPES {
	DMR_OVCM_OFF,
	DMR_OVCM_RX_ON,
	DMR_OVCM_TX_ON,
	DMR_OVCM_ON,
	DMR_OVCM_FORCE_OFF
};

#endif<|MERGE_RESOLUTION|>--- conflicted
+++ resolved
@@ -1,9 +1,5 @@
 /*
-<<<<<<< HEAD
- *   Copyright (C) 2015,2016,2017,2018,2020 by Jonathan Naylor G4KLX
-=======
- *   Copyright (C) 2015,2016,2017,2018,2021 by Jonathan Naylor G4KLX
->>>>>>> 5d8d1a3f
+ *   Copyright (C) 2015,2016,2017,2018,2020,2021 by Jonathan Naylor G4KLX
  *
  *   This program is free software; you can redistribute it and/or modify
  *   it under the terms of the GNU General Public License as published by
