# This makefile is for use with the Raspberry Pi when using an HD44780 compatible display. The wiringpi library is needed.
# Support for the HD44780 connected via a PCF8574 8-bit GPIO expander IC

CC      = gcc
CXX     = g++

# Use the following CFLAGS and LIBS if you don't want to use gpsd.
CFLAGS  = -g -O3 -Wall -std=c++0x -pthread -DHD44780 -DPCF8574_DISPLAY -I/usr/local/include
LIBS    = -lwiringPi -lwiringPiDev -lpthread

# Use the following CFLAGS and LIBS if you do want to use gpsd.
#CFLAGS  = -g -O3 -Wall -DUSE_GPS -std=c++0x -pthread -DHD44780 -DPCF8574_DISPLAY -I/usr/local/include
#LIBS    = -lwiringPi -lwiringPiDev -lpthread -lgps

LDFLAGS = -g -L/usr/local/lib

OBJECTS = AX25Control.o AX25Network.o \
		AMBEFEC.o BCH.o BPTC19696.o CASTInfo.o Conf.o CRC.o Display.o DMRControl.o DMRCSBK.o DMRData.o DMRDataHeader.o DMREMB.o DMREmbeddedData.o DMRFullLC.o \
		DMRLookup.o DMRLC.o DMRNetwork.o DMRShortLC.o DMRSlot.o DMRSlotType.o DMRAccessControl.o DMRTA.o DMRTrellis.o DStarControl.o DStarHeader.o DStarNetwork.o \
<<<<<<< HEAD
		DStarSlowData.o FMControl.o FMNetwork.o Golay2087.o Golay24128.o Hamming.o HD44780.o I2CController.o IIRDirectForm1Filter.o LCDproc.o Log.o MMDVMHost.o MobileGPS.o Modem.o \
		ModemSerialPort.o Mutex.o NetworkInfo.o Nextion.o NullDisplay.o NullModem.o NXDNAudio.o NXDNControl.o NXDNConvolution.o NXDNCRC.o NXDNFACCH1.o NXDNIcomNetwork.o \
		NXDNKenwoodNetwork.o NXDNLayer3.o NXDNLICH.o NXDNLookup.o NXDNNetwork.o NXDNSACCH.o NXDNUDCH.o P25Audio.o P25Control.o P25Data.o P25LowSpeedData.o P25Network.o P25NID.o \
		P25Trellis.o P25Utils.o PseudoTTYController.o POCSAGControl.o POCSAGNetwork.o QR1676.o RemoteControl.o RS129.o RS241213.o RSSIInterpolator.o SerialController.o SerialPort.o \
=======
		DStarSlowData.o Golay2087.o Golay24128.o GPSD.o Hamming.o HD44780.o I2CController.o LCDproc.o Log.o MMDVMHost.o Modem.o ModemSerialPort.o Mutex.o \
		NetworkInfo.o Nextion.o NullDisplay.o NullModem.o NXDNAudio.o NXDNControl.o NXDNConvolution.o NXDNCRC.o NXDNFACCH1.o NXDNIcomNetwork.o NXDNKenwoodNetwork.o \
		NXDNLayer3.o NXDNLICH.o NXDNLookup.o NXDNNetwork.o NXDNSACCH.o NXDNUDCH.o P25Audio.o P25Control.o P25Data.o P25LowSpeedData.o P25Network.o P25NID.o \
		P25Trellis.o P25Utils.o POCSAGControl.o POCSAGNetwork.o QR1676.o RemoteControl.o RS129.o RS241213.o RSSIInterpolator.o SerialController.o SerialPort.o \
>>>>>>> 35a283d7
		SHA256.o StopWatch.o Sync.o TFTSerial.o TFTSurenoo.o Thread.o Timer.o UDPSocket.o UMP.o UserDB.o UserDBentry.o Utils.o YSFControl.o YSFConvolution.o \
		YSFFICH.o YSFNetwork.o YSFPayload.o

all:		MMDVMHost RemoteCommand

MMDVMHost:	GitVersion.h $(OBJECTS) 
		$(CXX) $(OBJECTS) $(CFLAGS) $(LIBS) -o MMDVMHost

RemoteCommand:	Log.o RemoteCommand.o UDPSocket.o
		$(CXX) Log.o RemoteCommand.o UDPSocket.o $(CFLAGS) $(LIBS) -o RemoteCommand

%.o: %.cpp
		$(CXX) $(CFLAGS) -c -o $@ $<

install:
		install -m 755 MMDVMHost /usr/local/bin/
		install -m 755 RemoteCommand /usr/local/bin/

clean:
		$(RM) MMDVMHost RemoteCommand *.o *.d *.bak *~ GitVersion.h

# Export the current git version if the index file exists, else 000...
GitVersion.h:
ifneq ("$(wildcard .git/index)","")
	echo "const char *gitversion = \"$(shell git rev-parse HEAD)\";" > $@ 
else
	echo "const char *gitversion = \"0000000000000000000000000000000000000000\";" > $@
endif<|MERGE_RESOLUTION|>--- conflicted
+++ resolved
@@ -6,28 +6,21 @@
 
 # Use the following CFLAGS and LIBS if you don't want to use gpsd.
 CFLAGS  = -g -O3 -Wall -std=c++0x -pthread -DHD44780 -DPCF8574_DISPLAY -I/usr/local/include
-LIBS    = -lwiringPi -lwiringPiDev -lpthread
+LIBS    = -lwiringPi -lwiringPiDev -lpthread -lutil
 
 # Use the following CFLAGS and LIBS if you do want to use gpsd.
 #CFLAGS  = -g -O3 -Wall -DUSE_GPS -std=c++0x -pthread -DHD44780 -DPCF8574_DISPLAY -I/usr/local/include
-#LIBS    = -lwiringPi -lwiringPiDev -lpthread -lgps
+#LIBS    = -lwiringPi -lwiringPiDev -lpthread -lgps -lutil
 
 LDFLAGS = -g -L/usr/local/lib
 
 OBJECTS = AX25Control.o AX25Network.o \
 		AMBEFEC.o BCH.o BPTC19696.o CASTInfo.o Conf.o CRC.o Display.o DMRControl.o DMRCSBK.o DMRData.o DMRDataHeader.o DMREMB.o DMREmbeddedData.o DMRFullLC.o \
 		DMRLookup.o DMRLC.o DMRNetwork.o DMRShortLC.o DMRSlot.o DMRSlotType.o DMRAccessControl.o DMRTA.o DMRTrellis.o DStarControl.o DStarHeader.o DStarNetwork.o \
-<<<<<<< HEAD
-		DStarSlowData.o FMControl.o FMNetwork.o Golay2087.o Golay24128.o Hamming.o HD44780.o I2CController.o IIRDirectForm1Filter.o LCDproc.o Log.o MMDVMHost.o MobileGPS.o Modem.o \
+		DStarSlowData.o FMControl.o FMNetwork.o Golay2087.o Golay24128.o GPSD.o Hamming.o HD44780.o I2CController.o IIRDirectForm1Filter.o LCDproc.o Log.o MMDVMHost.o Modem.o \
 		ModemSerialPort.o Mutex.o NetworkInfo.o Nextion.o NullDisplay.o NullModem.o NXDNAudio.o NXDNControl.o NXDNConvolution.o NXDNCRC.o NXDNFACCH1.o NXDNIcomNetwork.o \
 		NXDNKenwoodNetwork.o NXDNLayer3.o NXDNLICH.o NXDNLookup.o NXDNNetwork.o NXDNSACCH.o NXDNUDCH.o P25Audio.o P25Control.o P25Data.o P25LowSpeedData.o P25Network.o P25NID.o \
 		P25Trellis.o P25Utils.o PseudoTTYController.o POCSAGControl.o POCSAGNetwork.o QR1676.o RemoteControl.o RS129.o RS241213.o RSSIInterpolator.o SerialController.o SerialPort.o \
-=======
-		DStarSlowData.o Golay2087.o Golay24128.o GPSD.o Hamming.o HD44780.o I2CController.o LCDproc.o Log.o MMDVMHost.o Modem.o ModemSerialPort.o Mutex.o \
-		NetworkInfo.o Nextion.o NullDisplay.o NullModem.o NXDNAudio.o NXDNControl.o NXDNConvolution.o NXDNCRC.o NXDNFACCH1.o NXDNIcomNetwork.o NXDNKenwoodNetwork.o \
-		NXDNLayer3.o NXDNLICH.o NXDNLookup.o NXDNNetwork.o NXDNSACCH.o NXDNUDCH.o P25Audio.o P25Control.o P25Data.o P25LowSpeedData.o P25Network.o P25NID.o \
-		P25Trellis.o P25Utils.o POCSAGControl.o POCSAGNetwork.o QR1676.o RemoteControl.o RS129.o RS241213.o RSSIInterpolator.o SerialController.o SerialPort.o \
->>>>>>> 35a283d7
 		SHA256.o StopWatch.o Sync.o TFTSerial.o TFTSurenoo.o Thread.o Timer.o UDPSocket.o UMP.o UserDB.o UserDBentry.o Utils.o YSFControl.o YSFConvolution.o \
 		YSFFICH.o YSFNetwork.o YSFPayload.o
 
