--- conflicted
+++ resolved
@@ -7,21 +7,13 @@
 LDFLAGS = -g -L/usr/local/lib
 
 OBJECTS = \
-<<<<<<< HEAD
-		AMBEFEC.o BCH.o BPTC19696.o Conf.o CRC.o Display.o DMRControl.o DMRCSBK.o DMRData.o DMRDataHeader.o DMREMB.o DMREmbeddedData.o DMRFullLC.o DMRLookup.o DMRLC.o \
-		DMRNetwork.o DMRShortLC.o DMRSlot.o DMRSlotType.o DMRAccessControl.o DMRTrellis.o DStarControl.o DStarHeader.o DStarNetwork.o DStarSlowData.o Golay2087.o \
-		Golay24128.o Hamming.o HD44780.o JitterBuffer.o LCDproc.o Log.o MMDVMHost.o Modem.o ModemSerialPort.o Mutex.o NetworkInfo.o Nextion.o NullDisplay.o NXDNControl.o \
-		NXDNConvolution.o NXDNCRC.o NXDNFACCH1.o NXDNLayer3.o NXDNLICH.o NXDNLookup.o NXDNNetwork.o NXDNSACCH.o NXDNUDCH.o P25Audio.o P25Control.o P25Data.o \
-		P25LowSpeedData.o P25Network.o P25NID.o P25Trellis.o P25Utils.o QR1676.o RS129.o RS241213.o RSSIInterpolator.o SerialController.o SerialPort.o SHA256.o \
-		StopWatch.o Sync.o TFTSerial.o Thread.o Timer.o UDPSocket.o UMP.o Utils.o YSFControl.o YSFConvolution.o YSFFICH.o YSFNetwork.o YSFPayload.o
-=======
 		AMBEFEC.o BCH.o BPTC19696.o Conf.o CRC.o DelayBuffer.o Display.o DMRControl.o DMRCSBK.o DMRData.o DMRDataHeader.o DMREMB.o DMREmbeddedData.o DMRFullLC.o \
 		DMRLookup.o DMRLC.o DMRNetwork.o DMRShortLC.o DMRSlot.o DMRSlotType.o DMRAccessControl.o DMRTrellis.o DStarControl.o DStarHeader.o DStarNetwork.o \
 		DStarSlowData.o Golay2087.o Golay24128.o Hamming.o HD44780.o JitterBuffer.o LCDproc.o Log.o MMDVMHost.o Modem.o ModemSerialPort.o Mutex.o NetworkInfo.o \
-		Nextion.o NullDisplay.o P25Audio.o P25Control.o P25Data.o P25LowSpeedData.o P25Network.o P25NID.o P25Trellis.o P25Utils.o QR1676.o RS129.o RS241213.o \
-		RSSIInterpolator.o SerialController.o SerialPort.o SHA256.o StopWatch.o Sync.o TFTSerial.o Thread.o Timer.o UDPSocket.o UMP.o Utils.o YSFControl.o \
-		YSFConvolution.o YSFFICH.o YSFNetwork.o YSFPayload.o
->>>>>>> 4323c02a
+		Nextion.o NullDisplay.o NXDNControl.o NXDNConvolution.o NXDNCRC.o NXDNFACCH1.o NXDNLayer3.o NXDNLICH.o NXDNLookup.o NXDNNetwork.o NXDNSACCH.o NXDNUDCH.o \
+		P25Audio.o P25Control.o P25Data.o P25LowSpeedData.o P25Network.o P25NID.o P25Trellis.o P25Utils.o QR1676.o RS129.o RS241213.o RSSIInterpolator.o \
+		SerialController.o SerialPort.o SHA256.o StopWatch.o Sync.o TFTSerial.o Thread.o Timer.o UDPSocket.o UMP.o Utils.o YSFControl.o YSFConvolution.o \
+		YSFFICH.o YSFNetwork.o YSFPayload.o
 
 all:		MMDVMHost
 
