--- conflicted
+++ resolved
@@ -25,225 +25,17 @@
 
 class IModem {
 public:
-<<<<<<< HEAD
-	CModem(const std::string& port, bool duplex, bool rxInvert, bool txInvert, bool pttInvert, unsigned int txDelay, unsigned int dmrDelay, bool useCOSAsLockout, bool trace, bool debug);
-	virtual ~CModem();
-
-	virtual void setSerialParams(const std::string& protocol, unsigned int address);
-	virtual void setRFParams(unsigned int rxFrequency, int rxOffset, unsigned int txFrequency, int txOffset, int txDCOffset, int rxDCOffset, float rfLevel, unsigned int pocsagFrequency);
-	virtual void setModeParams(bool dstarEnabled, bool dmrEnabled, bool ysfEnabled, bool p25Enabled, bool nxdnEnabled, bool m17Enabled, bool pocsagEnabled, bool fmEnabled);
-	virtual void setLevels(float rxLevel, float cwIdTXLevel, float dstarTXLevel, float dmrTXLevel, float ysfTXLevel, float p25TXLevel, float nxdnTXLevel, float m17TXLevel, float pocsagLevel, float fmTXLevel);
-	virtual void setDMRParams(unsigned int colorCode);
-	virtual void setYSFParams(bool loDev, unsigned int txHang);
-	virtual void setP25Params(unsigned int txHang);
-	virtual void setNXDNParams(unsigned int txHang);
-	virtual void setM17Params(unsigned int txHang);
-	virtual void setTransparentDataParams(unsigned int sendFrameType);
-
-	virtual void setFMCallsignParams(const std::string& callsign, unsigned int callsignSpeed, unsigned int callsignFrequency, unsigned int callsignTime, unsigned int callsignHoldoff, float callsignHighLevel, float callsignLowLevel, bool callsignAtStart, bool callsignAtEnd, bool callsignAtLatch);
-	virtual void setFMAckParams(const std::string& rfAck, unsigned int ackSpeed, unsigned int ackFrequency, unsigned int ackMinTime, unsigned int ackDelay, float ackLevel);
-	virtual void setFMMiscParams(unsigned int timeout, float timeoutLevel, float ctcssFrequency, unsigned int ctcssHighThreshold, unsigned int ctcssLowThreshold, float ctcssLevel, unsigned int kerchunkTime, unsigned int hangTime, unsigned int accessMode, bool cosInvert, unsigned int rfAudioBoost, float maxDevLevel);
-
-	virtual bool open();
-
-	virtual unsigned int readDStarData(unsigned char* data);
-	virtual unsigned int readDMRData1(unsigned char* data);
-	virtual unsigned int readDMRData2(unsigned char* data);
-	virtual unsigned int readYSFData(unsigned char* data);
-	virtual unsigned int readP25Data(unsigned char* data);
-	virtual unsigned int readNXDNData(unsigned char* data);
-	virtual unsigned int readM17Data(unsigned char* data);
-	virtual unsigned int readTransparentData(unsigned char* data);
-
-	virtual unsigned int readSerial(unsigned char* data, unsigned int length);
-
-	virtual bool hasDStarSpace() const;
-	virtual bool hasDMRSpace1() const;
-	virtual bool hasDMRSpace2() const;
-	virtual bool hasYSFSpace() const;
-	virtual bool hasP25Space() const;
-	virtual bool hasNXDNSpace() const;
-	virtual bool hasM17Space() const;
-	virtual bool hasPOCSAGSpace() const;
-
-	virtual bool hasTX() const;
-	virtual bool hasCD() const;
-
-	virtual bool hasLockout() const;
-	virtual bool hasError() const;
-
-	virtual bool writeConfig();
-	virtual bool writeDStarData(const unsigned char* data, unsigned int length);
-	virtual bool writeDMRData1(const unsigned char* data, unsigned int length);
-	virtual bool writeDMRData2(const unsigned char* data, unsigned int length);
-	virtual bool writeYSFData(const unsigned char* data, unsigned int length);
-	virtual bool writeP25Data(const unsigned char* data, unsigned int length);
-	virtual bool writeNXDNData(const unsigned char* data, unsigned int length);
-	virtual bool writeM17Data(const unsigned char* data, unsigned int length);
-	virtual bool writePOCSAGData(const unsigned char* data, unsigned int length);
-
-	virtual bool writeTransparentData(const unsigned char* data, unsigned int length);
-
-	virtual bool writeDStarInfo(const char* my1, const char* my2, const char* your, const char* type, const char* reflector);
-	virtual bool writeDMRInfo(unsigned int slotNo, const std::string& src, bool group, const std::string& dst, const char* type);
-	virtual bool writeYSFInfo(const char* source, const char* dest, unsigned char dgid, const char* type, const char* origin);
-	virtual bool writeP25Info(const char* source, bool group, unsigned int dest, const char* type);
-	virtual bool writeNXDNInfo(const char* source, bool group, unsigned int dest, const char* type);
-	virtual bool writeM17Info(const char* source, const char* dest, const char* type);
-	virtual bool writePOCSAGInfo(unsigned int ric, const std::string& message);
-	virtual bool writeIPInfo(const std::string& address);
-
-	virtual bool writeDMRStart(bool tx);
-	virtual bool writeDMRShortLC(const unsigned char* lc);
-	virtual bool writeDMRAbort(unsigned int slotNo);
-
-	virtual bool writeSerial(const unsigned char* data, unsigned int length);
-
-	virtual unsigned char getMode() const;
-	virtual bool setMode(unsigned char mode);
-
-	virtual bool sendCWId(const std::string& callsign);
-
-	virtual HW_TYPE getHWType() const;
-
-	virtual void clock(unsigned int ms);
-
-	virtual void close();
-
-	static CModem* createModem(const std::string& port, bool duplex, bool rxInvert, bool txInvert, bool pttInvert, unsigned int txDelay, unsigned int dmrDelay, bool useCOSAsLockout, bool trace, bool debug);
-
-private:
-	std::string                m_port;
-	unsigned int               m_dmrColorCode;
-	bool                       m_ysfLoDev;
-	unsigned int               m_ysfTXHang;
-	unsigned int               m_p25TXHang;
-	unsigned int               m_nxdnTXHang;
-	unsigned int               m_m17TXHang;
-	bool                       m_duplex;
-	bool                       m_rxInvert;
-	bool                       m_txInvert;
-	bool                       m_pttInvert;
-	unsigned int               m_txDelay;
-	unsigned int               m_dmrDelay;
-	float                      m_rxLevel;
-	float                      m_cwIdTXLevel;
-	float                      m_dstarTXLevel;
-	float                      m_dmrTXLevel;
-	float                      m_ysfTXLevel;
-	float                      m_p25TXLevel;
-	float                      m_nxdnTXLevel;
-	float                      m_m17TXLevel;
-	float                      m_pocsagTXLevel;
-	float                      m_fmTXLevel;
-	float                      m_rfLevel;
-	bool                       m_useCOSAsLockout;
-	bool                       m_trace;
-	bool                       m_debug;
-	unsigned int               m_rxFrequency;
-	unsigned int               m_txFrequency;
-	unsigned int               m_pocsagFrequency;
-	bool                       m_dstarEnabled;
-	bool                       m_dmrEnabled;
-	bool                       m_ysfEnabled;
-	bool                       m_p25Enabled;
-	bool                       m_nxdnEnabled;
-	bool                       m_m17Enabled;
-	bool                       m_pocsagEnabled;
-	bool                       m_fmEnabled;
-	int                        m_rxDCOffset;
-	int                        m_txDCOffset;
-	CSerialController*         m_serial;
-	unsigned char*             m_buffer;
-	unsigned int               m_length;
-	unsigned int               m_offset;
-	CRingBuffer<unsigned char> m_rxDStarData;
-	CRingBuffer<unsigned char> m_txDStarData;
-	CRingBuffer<unsigned char> m_rxDMRData1;
-	CRingBuffer<unsigned char> m_rxDMRData2;
-	CRingBuffer<unsigned char> m_txDMRData1;
-	CRingBuffer<unsigned char> m_txDMRData2;
-	CRingBuffer<unsigned char> m_rxYSFData;
-	CRingBuffer<unsigned char> m_txYSFData;
-	CRingBuffer<unsigned char> m_rxP25Data;
-	CRingBuffer<unsigned char> m_txP25Data;
-	CRingBuffer<unsigned char> m_rxNXDNData;
-	CRingBuffer<unsigned char> m_txNXDNData;
-	CRingBuffer<unsigned char> m_rxM17Data;
-	CRingBuffer<unsigned char> m_txM17Data;
-	CRingBuffer<unsigned char> m_txPOCSAGData;
-	CRingBuffer<unsigned char> m_rxTransparentData;
-	CRingBuffer<unsigned char> m_txTransparentData;
-	unsigned int               m_sendTransparentDataFrameType;
-	CTimer                     m_statusTimer;
-	CTimer                     m_inactivityTimer;
-	CTimer                     m_playoutTimer;
-	unsigned int               m_dstarSpace;
-	unsigned int               m_dmrSpace1;
-	unsigned int               m_dmrSpace2;
-	unsigned int               m_ysfSpace;
-	unsigned int               m_p25Space;
-	unsigned int               m_nxdnSpace;
-	unsigned int               m_m17Space;
-	unsigned int               m_pocsagSpace;
-	bool                       m_tx;
-	bool                       m_cd;
-	bool                       m_lockout;
-	bool                       m_error;
-	unsigned char              m_mode;
-	HW_TYPE                    m_hwType;
-
-	std::string                m_fmCallsign;
-	unsigned int               m_fmCallsignSpeed;
-	unsigned int               m_fmCallsignFrequency;
-	unsigned int               m_fmCallsignTime;
-	unsigned int               m_fmCallsignHoldoff;
-	float                      m_fmCallsignHighLevel;
-	float                      m_fmCallsignLowLevel;
-	bool                       m_fmCallsignAtStart;
-	bool                       m_fmCallsignAtEnd;
-	bool                       m_fmCallsignAtLatch;
-	std::string                m_fmRfAck;
-	unsigned int               m_fmAckSpeed;
-	unsigned int               m_fmAckFrequency;
-	unsigned int               m_fmAckMinTime;
-	unsigned int               m_fmAckDelay;
-	float                      m_fmAckLevel;
-	unsigned int               m_fmTimeout;
-	float                      m_fmTimeoutLevel;
-	float                      m_fmCtcssFrequency;
-	unsigned int               m_fmCtcssHighThreshold;
-	unsigned int               m_fmCtcssLowThreshold;
-	float                      m_fmCtcssLevel;
-	unsigned int               m_fmKerchunkTime;
-	unsigned int               m_fmHangTime;
-	unsigned int               m_fmAccessMode;
-	bool                       m_fmCOSInvert;
-	unsigned int               m_fmRFAudioBoost;
-	float                      m_fmMaxDevLevel;
-
-	bool readVersion();
-	bool readStatus();
-	bool setConfig();
-	bool setFrequency();
-	bool setFMCallsignParams();
-	bool setFMAckParams();
-	bool setFMMiscParams();
-
-	void printDebug();
-
-	RESP_TYPE_MMDVM getResponse();
-=======
 	virtual ~IModem() = 0;
 
 	virtual void setSerialParams(const std::string& protocol, unsigned int address, unsigned int speed) = 0;
 	virtual void setRFParams(unsigned int rxFrequency, int rxOffset, unsigned int txFrequency, int txOffset, int txDCOffset, int rxDCOffset, float rfLevel, unsigned int pocsagFrequency) = 0;
-	virtual void setModeParams(bool dstarEnabled, bool dmrEnabled, bool ysfEnabled, bool p25Enabled, bool nxdnEnabled, bool pocsagEnabled, bool fmEnabled, bool ax25Enabled) = 0;
-	virtual void setLevels(float rxLevel, float cwIdTXLevel, float dstarTXLevel, float dmrTXLevel, float ysfTXLevel, float p25TXLevel, float nxdnTXLevel, float pocsagLevel, float fmTXLevel, float ax25TXLevel) = 0;
+	virtual void setModeParams(bool dstarEnabled, bool dmrEnabled, bool ysfEnabled, bool p25Enabled, bool nxdnEnabled, bool m17ENabled, bool pocsagEnabled, bool fmEnabled, bool ax25Enabled) = 0;
+	virtual void setLevels(float rxLevel, float cwIdTXLevel, float dstarTXLevel, float dmrTXLevel, float ysfTXLevel, float p25TXLevel, float nxdnTXLevel, float m17TXLevel, float pocsagLevel, float fmTXLevel, float ax25TXLevel) = 0;
 	virtual void setDMRParams(unsigned int colorCode) = 0;
 	virtual void setYSFParams(bool loDev, unsigned int txHang) = 0;
 	virtual void setP25Params(unsigned int txHang) = 0;
 	virtual void setNXDNParams(unsigned int txHang) = 0;
+	virtual void setM17Params(unsigned int txHang) = 0;
 	virtual void setAX25Params(int rxTwist, unsigned int txDelay, unsigned int slotTime, unsigned int pPersist) = 0;
 	virtual void setTransparentDataParams(unsigned int sendFrameType) = 0;
 
@@ -260,6 +52,7 @@
 	virtual unsigned int readYSFData(unsigned char* data) = 0;
 	virtual unsigned int readP25Data(unsigned char* data) = 0;
 	virtual unsigned int readNXDNData(unsigned char* data) = 0;
+	virtual unsigned int readM17Data(unsigned char* data) = 0;
 	virtual unsigned int readFMData(unsigned char* data) = 0;
 	virtual unsigned int readAX25Data(unsigned char* data) = 0;
 	virtual unsigned int readTransparentData(unsigned char* data) = 0;
@@ -272,6 +65,7 @@
 	virtual bool hasYSFSpace() const = 0;
 	virtual bool hasP25Space() const = 0;
 	virtual bool hasNXDNSpace() const = 0;
+	virtual bool hasM17Space() const = 0;
 	virtual bool hasPOCSAGSpace() const = 0;
 	virtual unsigned int getFMSpace() const = 0;
 	virtual bool hasAX25Space() const = 0;
@@ -289,6 +83,7 @@
 	virtual bool writeYSFData(const unsigned char* data, unsigned int length) = 0;
 	virtual bool writeP25Data(const unsigned char* data, unsigned int length) = 0;
 	virtual bool writeNXDNData(const unsigned char* data, unsigned int length) = 0;
+	virtual bool writeM17Data(const unsigned char* data, unsigned int length) = 0;
 	virtual bool writePOCSAGData(const unsigned char* data, unsigned int length) = 0;
 	virtual bool writeFMData(const unsigned char* data, unsigned int length) = 0;
 	virtual bool writeAX25Data(const unsigned char* data, unsigned int length) = 0;
@@ -300,6 +95,7 @@
 	virtual bool writeYSFInfo(const char* source, const char* dest, unsigned char dgid, const char* type, const char* origin) = 0;
 	virtual bool writeP25Info(const char* source, bool group, unsigned int dest, const char* type) = 0;
 	virtual bool writeNXDNInfo(const char* source, bool group, unsigned int dest, const char* type) = 0;
+	virtual bool writeM17Info(const char* source, const char* dest, const char* type) = 0;
 	virtual bool writePOCSAGInfo(unsigned int ric, const std::string& message) = 0;
 	virtual bool writeIPInfo(const std::string& address) = 0;
 
@@ -321,7 +117,6 @@
 	virtual void close() = 0;
 
 private:
->>>>>>> 06ba457d
 };
 
 #endif