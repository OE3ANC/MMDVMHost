/*
 *   Copyright (C) 2015-2020 by Jonathan Naylor G4KLX
 *
 *   This program is free software; you can redistribute it and/or modify
 *   it under the terms of the GNU General Public License as published by
 *   the Free Software Foundation; either version 2 of the License, or
 *   (at your option) any later version.
 *
 *   This program is distributed in the hope that it will be useful,
 *   but WITHOUT ANY WARRANTY; without even the implied warranty of
 *   MERCHANTABILITY or FITNESS FOR A PARTICULAR PURPOSE.  See the
 *   GNU General Public License for more details.
 *
 *   You should have received a copy of the GNU General Public License
 *   along with this program; if not, write to the Free Software
 *   Foundation, Inc., 675 Mass Ave, Cambridge, MA 02139, USA.
 */

#if !defined(MMDVMHOST_H)
#define	MMDVMHOST_H

#include "RemoteControl.h"
#include "POCSAGNetwork.h"
#include "POCSAGControl.h"
#include "DStarNetwork.h"
#include "AX25Network.h"
#include "NXDNNetwork.h"
#include "DStarControl.h"
#include "AX25Control.h"
#include "DMRControl.h"
#include "YSFControl.h"
#include "P25Control.h"
#include "NXDNControl.h"
#include "NXDNLookup.h"
#include "YSFNetwork.h"
#include "P25Network.h"
#include "DMRNetwork.h"
#include "FMNetwork.h"
#include "DMRLookup.h"
#include "MobileGPS.h"
#include "FMControl.h"
#include "Display.h"
#include "Timer.h"
#include "Modem.h"
#include "Conf.h"
#include "UMP.h"

#include <string>



class CMMDVMHost
{
public:
  CMMDVMHost(const std::string& confFile);
  ~CMMDVMHost();

  int run();

private:
  CConf           m_conf;
  CModem*         m_modem;
  CDStarControl*  m_dstar;
  CDMRControl*    m_dmr;
  CYSFControl*    m_ysf;
  CP25Control*    m_p25;
  CNXDNControl*   m_nxdn;
  CPOCSAGControl* m_pocsag;
<<<<<<< HEAD
  CAX25Control*   m_ax25;
=======
  CFMControl*     m_fm;
>>>>>>> f936a6c5
  CDStarNetwork*  m_dstarNetwork;
  CDMRNetwork*    m_dmrNetwork;
  CYSFNetwork*    m_ysfNetwork;
  CP25Network*    m_p25Network;
  INXDNNetwork*   m_nxdnNetwork;
  CPOCSAGNetwork* m_pocsagNetwork;
<<<<<<< HEAD
  CAX25Network*   m_ax25Network;
=======
  CFMNetwork*     m_fmNetwork;
>>>>>>> f936a6c5
  CDisplay*       m_display;
  CUMP*           m_ump;
  unsigned char   m_mode;
  unsigned int    m_dstarRFModeHang;
  unsigned int    m_dmrRFModeHang;
  unsigned int    m_ysfRFModeHang;
  unsigned int    m_p25RFModeHang;
  unsigned int    m_nxdnRFModeHang;
  unsigned int    m_fmRFModeHang;
  unsigned int    m_dstarNetModeHang;
  unsigned int    m_dmrNetModeHang;
  unsigned int    m_ysfNetModeHang;
  unsigned int    m_p25NetModeHang;
  unsigned int    m_nxdnNetModeHang;
  unsigned int    m_pocsagNetModeHang;
  unsigned int    m_fmNetModeHang;
  CTimer          m_modeTimer;
  CTimer          m_dmrTXTimer;
  CTimer          m_cwIdTimer;
  bool            m_duplex;
  unsigned int    m_timeout;
  bool            m_dstarEnabled;
  bool            m_dmrEnabled;
  bool            m_ysfEnabled;
  bool            m_p25Enabled;
  bool            m_nxdnEnabled;
  bool            m_pocsagEnabled;
  bool            m_fmEnabled;
  bool            m_ax25Enabled;
  unsigned int    m_cwIdTime;
  CDMRLookup*     m_dmrLookup;
  CNXDNLookup*    m_nxdnLookup;
  std::string     m_callsign;
  unsigned int    m_id;
  std::string     m_cwCallsign;
  bool            m_lockFileEnabled;
  std::string     m_lockFileName;
  CMobileGPS*     m_mobileGPS;
  CRemoteControl* m_remoteControl;
  bool            m_fixedMode;

  void readParams();
  bool createModem();
  bool createDStarNetwork();
  bool createDMRNetwork();
  bool createYSFNetwork();
  bool createP25Network();
  bool createNXDNNetwork();
  bool createPOCSAGNetwork();
<<<<<<< HEAD
  bool createAX25Network();
=======
  bool createFMNetwork();
>>>>>>> f936a6c5

  void remoteControl();
  void processModeCommand(unsigned char mode, unsigned int timeout);
  void processEnableCommand(bool& mode, bool enabled);

  void setMode(unsigned char mode);

  void createLockFile(const char* mode) const;
  void removeLockFile() const;
};

#endif<|MERGE_RESOLUTION|>--- conflicted
+++ resolved
@@ -66,22 +66,16 @@
   CP25Control*    m_p25;
   CNXDNControl*   m_nxdn;
   CPOCSAGControl* m_pocsag;
-<<<<<<< HEAD
+  CFMControl*     m_fm;
   CAX25Control*   m_ax25;
-=======
-  CFMControl*     m_fm;
->>>>>>> f936a6c5
   CDStarNetwork*  m_dstarNetwork;
   CDMRNetwork*    m_dmrNetwork;
   CYSFNetwork*    m_ysfNetwork;
   CP25Network*    m_p25Network;
   INXDNNetwork*   m_nxdnNetwork;
   CPOCSAGNetwork* m_pocsagNetwork;
-<<<<<<< HEAD
+  CFMNetwork*     m_fmNetwork;
   CAX25Network*   m_ax25Network;
-=======
-  CFMNetwork*     m_fmNetwork;
->>>>>>> f936a6c5
   CDisplay*       m_display;
   CUMP*           m_ump;
   unsigned char   m_mode;
@@ -131,11 +125,8 @@
   bool createP25Network();
   bool createNXDNNetwork();
   bool createPOCSAGNetwork();
-<<<<<<< HEAD
+  bool createFMNetwork();
   bool createAX25Network();
-=======
-  bool createFMNetwork();
->>>>>>> f936a6c5
 
   void remoteControl();
   void processModeCommand(unsigned char mode, unsigned int timeout);
