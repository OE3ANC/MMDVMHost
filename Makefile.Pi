--- conflicted
+++ resolved
@@ -6,28 +6,16 @@
 LIBS    = -lwiringPi -lwiringPiDev -lpthread -lsamplerate -lutil
 LDFLAGS = -g -L/usr/local/lib
 
-<<<<<<< HEAD
 OBJECTS = \
-		AMBEFEC.o BCH.o BPTC19696.o CASTInfo.o Conf.o CRC.o Display.o DMRControl.o DMRCSBK.o DMRData.o DMRDataHeader.o DMREMB.o DMREmbeddedData.o DMRFullLC.o \
-		DMRLookup.o DMRLC.o DMRNetwork.o DMRShortLC.o DMRSlot.o DMRSlotType.o DMRAccessControl.o DMRTA.o DMRTrellis.o DStarControl.o DStarHeader.o \
-		DStarNetwork.o DStarSlowData.o Golay2087.o Golay24128.o Hamming.o I2CController.o LCDproc.o Log.o M17Control.o M17Convolution.o M17CRC.o M17LICH.o \
-		M17Network.o M17Utils.o MMDVMHost.o Modem.o ModemSerialPort.o Mutex.o NetworkInfo.o Nextion.o NullDisplay.o NullModem.o NXDNAudio.o NXDNControl.o \
-		NXDNConvolution.o NXDNCRC.o NXDNFACCH1.o NXDNIcomNetwork.o NXDNKenwoodNetwork.o NXDNLayer3.o NXDNLICH.o NXDNLookup.o NXDNNetwork.o NXDNSACCH.o \
-		NXDNUDCH.o P25Audio.o P25Control.o P25Data.o P25LowSpeedData.o P25Network.o P25NID.o P25Trellis.o P25Utils.o POCSAGControl.o POCSAGNetwork.o QR1676.o \
-		RemoteControl.o RS129.o RS241213.o RSSIInterpolator.o SerialController.o SerialPort.o StopWatch.o Sync.o TFTSerial.o TFTSurenoo.o Thread.o Timer.o \
-		UDPSocket.o UMP.o UserDB.o UserDBentry.o Utils.o YSFControl.o YSFConvolution.o YSFFICH.o YSFNetwork.o YSFPayload.o
-=======
-OBJECTS = AMBEFEC.o AX25Control.o AX25Network.o BCH.o BPTC19696.o CASTInfo.o Conf.o CRC.o Display.o DMRControl.o DMRCSBK.o DMRData.o \
-	DMRDataHeader.o DMREMB.o DMREmbeddedData.o DMRFullLC.o DMRLookup.o DMRLC.o DMRNetwork.o DMRShortLC.o DMRSlot.o DMRSlotType.o \
-	DMRAccessControl.o DMRTA.o DMRTrellis.o DStarControl.o DStarHeader.o DStarNetwork.o DStarSlowData.o FMControl.o FMNetwork.o \
-	Golay2087.o Golay24128.o Hamming.o I2CController.o IIRDirectForm1Filter.o LCDproc.o Log.o MMDVMHost.o Modem.o \
-	ModemSerialPort.o Mutex.o NetworkInfo.o Nextion.o NullDisplay.o NullModem.o NXDNAudio.o NXDNControl.o NXDNConvolution.o \
-	NXDNCRC.o NXDNFACCH1.o NXDNIcomNetwork.o NXDNKenwoodNetwork.o NXDNLayer3.o NXDNLICH.o NXDNLookup.o NXDNNetwork.o NXDNSACCH.o \
-	NXDNUDCH.o P25Audio.o P25Control.o P25Data.o P25LowSpeedData.o P25Network.o P25NID.o P25Trellis.o P25Utils.o \
-	PseudoTTYController.o POCSAGControl.o POCSAGNetwork.o QR1676.o RemoteControl.o RS129.o RS241213.o RSSIInterpolator.o \
-	SerialController.o SerialModem.o SerialPort.o StopWatch.o Sync.o TFTSerial.o TFTSurenoo.o Thread.o Timer.o UDPSocket.o \
-	UMP.o UserDB.o UserDBentry.o Utils.o YSFControl.o YSFConvolution.o YSFFICH.o YSFNetwork.o YSFPayload.o
->>>>>>> 06ba457d
+		AMBEFEC.o AX25Control.o AX25Network.o BCH.o BPTC19696.o CASTInfo.o Conf.o CRC.o Display.o DMRControl.o DMRCSBK.o DMRData.o DMRDataHeader.o DMREMB.o \
+		DMREmbeddedData.o DMRFullLC.o DMRLookup.o DMRLC.o DMRNetwork.o DMRShortLC.o DMRSlot.o DMRSlotType.o DMRAccessControl.o DMRTA.o DMRTrellis.o \
+		DStarControl.o DStarHeader.o DStarNetwork.o DStarSlowData.o FMControl.o FMNetwork.o Golay2087.o Golay24128.o Hamming.o I2CController.o \
+		IIRDirectForm1Filter.o LCDproc.o Log.o M17Control.o M17Convolution.o M17CRC.o M17LICH.o M17Network.o M17Utils.o MMDVMHost.o Modem.o ModemSerialPort.o \
+		Mutex.o NetworkInfo.o Nextion.o NullDisplay.o NullModem.o NXDNAudio.o NXDNControl.o NXDNConvolution.o NXDNCRC.o NXDNFACCH1.o NXDNIcomNetwork.o \
+		NXDNKenwoodNetwork.o NXDNLayer3.o NXDNLICH.o NXDNLookup.o NXDNNetwork.o NXDNSACCH.o NXDNUDCH.o P25Audio.o P25Control.o P25Data.o P25LowSpeedData.o \
+		P25Network.o P25NID.o P25Trellis.o P25Utils.o PseudoTTYController.o POCSAGControl.o POCSAGNetwork.o QR1676.o RemoteControl.o RS129.o RS241213.o \
+		RSSIInterpolator.o SerialController.o SerialModem.o SerialPort.o StopWatch.o Sync.o TFTSerial.o TFTSurenoo.o Thread.o Timer.o UDPSocket.o UMP.o \
+		UserDB.o UserDBentry.o Utils.o YSFControl.o YSFConvolution.o YSFFICH.o YSFNetwork.o YSFPayload.o
 
 all:		MMDVMHost RemoteCommand
 
