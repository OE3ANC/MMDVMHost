/*
 *   Copyright (C) 2016 by Jonathan Naylor G4KLX
 *
 *   This program is free software; you can redistribute it and/or modify
 *   it under the terms of the GNU General Public License as published by
 *   the Free Software Foundation; either version 2 of the License, or
 *   (at your option) any later version.
 *
 *   This program is distributed in the hope that it will be useful,
 *   but WITHOUT ANY WARRANTY; without even the implied warranty of
 *   MERCHANTABILITY or FITNESS FOR A PARTICULAR PURPOSE.  See the
 *   GNU General Public License for more details.
 *
 *   You should have received a copy of the GNU General Public License
 *   along with this program; if not, write to the Free Software
 *   Foundation, Inc., 675 Mass Ave, Cambridge, MA 02139, USA.
 */

#include "HD44780.h"
#include "Log.h"

#include <wiringPi.h>
#include <softPwm.h>
#include <lcd.h>
#include <pthread.h>

#include <cstdio>
#include <cassert>
#include <cstring>

const char* LISTENING = "Listening                               ";
const char* DEADSPACE = "                                        ";

char        m_buffer1[128U];
char        m_buffer2[128U];
char        m_buffer3[128U];
char        m_buffer4[128U];

CHD44780::CHD44780(unsigned int rows, unsigned int cols, const std::string& callsign, unsigned int dmrid, const std::vector<unsigned int>& pins, unsigned int i2cAddress, bool pwm, unsigned int pwmPin, unsigned int pwmBright, unsigned int pwmDim, bool displayClock, bool utc, bool duplex) :
CDisplay(),
m_rows(rows),
m_cols(cols),
m_callsign(callsign),
m_dmrid(dmrid),
m_rb(pins.at(0U)),
m_strb(pins.at(1U)),
m_d0(pins.at(2U)),
m_d1(pins.at(3U)),
m_d2(pins.at(4U)),
m_d3(pins.at(5U)),
m_i2cAddress(i2cAddress),
m_pwm(pwm),
m_pwmPin(pwmPin),
m_pwmBright(pwmBright),
m_pwmDim(pwmDim),
m_displayClock(displayClock),
m_utc(utc),
m_duplex(duplex),
//m_duplex(true),                      // uncomment to force duplex display for testing!
m_fd(-1),
m_dmr(false),
m_clockDisplayTimer(1000U, 0U, 75U),   // Update the clock display every 75ms
m_dmrScrollTimer1(1000U, 0U, 250U),    // Scroll speed for slot 1 - every 250ms
m_dmrScrollTimer2(1000U, 0U, 250U),    // Scroll speed for slot 2 - every 250ms
m_dstarScrollTimer(1000U, 0U, 250U)    // Scroll speed for D-Star - every 250ms
{
	assert(rows > 1U);
	assert(cols > 15U);
}

// Text-based custom character for "from"
unsigned char fmChar[8] = 
{ 
	0b11100,
	0b10000,
	0b11000,
	0b10000,
	0b00101,
	0b00111,
	0b00101,
	0b00101
};

// Text-based custom character for "to"
unsigned char toChar[8] = 
{	
	0b11100,
	0b01000,
	0b01000,
	0b01000,
	0b00010,
	0b00101,
	0b00101,
	0b00010
};

// Icon-based custom character for RF traffic
unsigned char rfChar[8] =
{
	0b11111,
	0b10101,
	0b01110,
	0b00100,
	0b00100,
	0b00100,
	0b00100,
	0b00000
};

// Icon-based custom character for network traffic
unsigned char ipChar[8] =
{
	0b00000,
	0b01110,
	0b10001,
	0b00100,
	0b01010,
	0b00000,
	0b00100,
	0b00000
};

// Icon-based custom character for call to talkgroup
unsigned char tgChar[8] =
{
	0b01110,
	0b10001,
	0b10001,
	0b10001,
	0b01010,
	0b01100,
	0b10000,
	0b00000
};

// Icon-based custom character for private call
unsigned char privChar[8] =
{
	0b00100,
	0b00000,
	0b11111,
	0b01110,
	0b01110,
	0b01010,
	0b01010,
	0b00000
};

CHD44780::~CHD44780()
{
}

bool CHD44780::open()
{
	::wiringPiSetup();

	if (m_pwm) {
		if (m_pwmPin != 1U) {
			::softPwmCreate(m_pwmPin, 0, 100);
			::softPwmWrite(m_pwmPin, m_pwmDim);
		} else {
			::pinMode(m_pwmPin, PWM_OUTPUT);
			::pwmWrite(m_pwmPin, (m_pwmDim / 100) * 1024);
		}
	}

#ifdef ADAFRUIT_DISPLAY
  adafruitLCDSetup();
#endif

#ifdef PCF8574_DISPLAY
	pcf8574LCDSetup();
#endif

	m_fd = ::lcdInit(m_rows, m_cols, 4, m_rb, m_strb, m_d0, m_d1, m_d2, m_d3, 0, 0, 0, 0);
	if (m_fd == -1) {
		LogError("Unable to open the HD44780");
		return false;
	}
	
	::lcdDisplay(m_fd, 1);
	::lcdCursor(m_fd, 0);
	::lcdCursorBlink(m_fd, 0);
	::lcdCharDef(m_fd, 0, fmChar);
	::lcdCharDef(m_fd, 1, toChar);
	::lcdCharDef(m_fd, 2, rfChar);
	::lcdCharDef(m_fd, 3, ipChar);
	::lcdCharDef(m_fd, 4, privChar);
	::lcdCharDef(m_fd, 5, tgChar);

	return true;
}

#ifdef ADAFRUIT_DISPLAY
void CHD44780::adafruitLCDSetup()
{
    // The other control pins are initialised with lcdInit()
    ::mcp23017Setup(AF_BASE, m_i2cAddress);

    // Backlight LEDs    
    ::pinMode(AF_RED,   OUTPUT);
    ::pinMode(AF_GREEN, OUTPUT);
    ::pinMode(AF_BLUE,  OUTPUT);

    // Control signals
    ::pinMode(AF_RW, OUTPUT);
    ::digitalWrite(AF_RW, LOW);

		m_rb   = AF_RS;
		m_strb = AF_E;
		m_d0   = AF_D0;
		m_d1   = AF_D1;
		m_d2   = AF_D2;
		m_d3   = AF_D3;
}

void CHD44780::adafruitLCDColour(ADAFRUIT_COLOUR colour)
{
	switch (colour) {
		 case AC_OFF:
		 		::digitalWrite(AF_RED, AF_OFF);
		 		::digitalWrite(AF_GREEN, AF_OFF);
		 		::digitalWrite(AF_BLUE, AF_OFF);
		 		break;
		 case AC_WHITE:
		 		::digitalWrite(AF_RED, AF_ON);
		 		::digitalWrite(AF_GREEN, AF_ON);
		 		::digitalWrite(AF_BLUE, AF_ON);
		 		break;
		 case AC_RED:
		 		::digitalWrite(AF_RED, AF_ON);
		 		::digitalWrite(AF_GREEN, AF_OFF);
		 		::digitalWrite(AF_BLUE, AF_OFF);
		 		break;
		 case AC_GREEN:
		 		::digitalWrite(AF_RED, AF_OFF);
		 		::digitalWrite(AF_GREEN, AF_ON);
		 		::digitalWrite(AF_BLUE, AF_OFF);
		 		break;
		 case AC_BLUE:
		 		::digitalWrite(AF_RED, AF_OFF);
		 		::digitalWrite(AF_GREEN, AF_OFF);
		 		::digitalWrite(AF_BLUE, AF_ON);
		 		break;
		 case AC_PURPLE:
		 		::digitalWrite(AF_RED, AF_ON);
		 		::digitalWrite(AF_GREEN, AF_OFF);
		 		::digitalWrite(AF_BLUE, AF_ON);
		 		break;
		 case AC_YELLOW:
		 		::digitalWrite(AF_RED, AF_ON);
		 		::digitalWrite(AF_GREEN, AF_ON);
		 		::digitalWrite(AF_BLUE, AF_OFF);
		 		break;
		 case AC_ICE:
		 		::digitalWrite(AF_RED, AF_OFF);
		 		::digitalWrite(AF_GREEN, AF_ON);
		 		::digitalWrite(AF_BLUE, AF_ON);
		 		break;
		 default:
		 	break;
	}
}
#endif

#ifdef PCF8574_DISPLAY
void CHD44780::pcf8574LCDSetup()
{
	// Initalize PFC8574
	::pcf8574Setup(AF_BASE, m_i2cAddress);

	// Turn on backlight
	::pinMode (AF_BL, OUTPUT);
	::digitalWrite (AF_BL, 1);

	// Set LCD to write mode.
	::pinMode (AF_RW, OUTPUT);
	::digitalWrite (AF_RW, 0);

	m_rb   = AF_RS;
	m_strb = AF_E;
	m_d0   = AF_D0;
	m_d1   = AF_D1;
	m_d2   = AF_D2;
	m_d3   = AF_D3;
}
#endif

void CHD44780::setIdleInt()
{
	m_dmrScrollTimer1.stop();             // Stop the scroll timer on slot 1
	m_dmrScrollTimer2.stop();             // Stop the scroll timer on slot 2
	m_clockDisplayTimer.start();          // Start the clock display in IDLE only
	::lcdClear(m_fd);
	
#ifdef ADAFRUIT_DISPLAY
  adafruitLCDColour(AC_WHITE);
#endif

	if (m_pwm) {
		if (m_pwmPin != 1U)
			::softPwmWrite(m_pwmPin, m_pwmDim);
		else
			::pwmWrite(m_pwmPin, (m_pwmDim / 100) * 1024);
	}

	// Print callsign and ID at on top row for all screen sizes
	::lcdPosition(m_fd, 0, 0);
	::lcdPrintf(m_fd, "%-6s", m_callsign.c_str());
	::lcdPosition(m_fd, m_cols - 7, 0);
	::lcdPrintf(m_fd, "%7u", m_dmrid);

	// Print MMDVM and Idle on bottom row for all screen sizes
	::lcdPosition(m_fd, 0, m_rows - 1);
	::lcdPuts(m_fd, "MMDVM");
	::lcdPosition(m_fd, m_cols - 4, m_rows - 1);
	::lcdPuts(m_fd, "Idle");              // Gets overwritten by clock on 2 line screen

	m_dmr = false;
}

void CHD44780::setErrorInt(const char* text)
{
	assert(text != NULL);

#ifdef ADAFRUIT_DISPLAY
  adafruitLCDColour(AC_RED);
#endif

	m_clockDisplayTimer.stop();           // Stop the clock display
	m_dmrScrollTimer1.stop();             // Stop the scroll timer on slot 1
	m_dmrScrollTimer2.stop();             // Stop the scroll timer on slot 2
	::lcdClear(m_fd);

	if (m_pwm) {
		if (m_pwmPin != 1U)
			::softPwmWrite(m_pwmPin, m_pwmBright);
		else
			::pwmWrite(m_pwmPin, (m_pwmBright / 100) * 1024);
	}

	::lcdPosition(m_fd, 0, 0);
	::lcdPuts(m_fd, "MMDVM");

	::lcdPosition(m_fd, 0, 1);
	::lcdPrintf(m_fd, "%s ERROR", text);

	m_dmr = false;
}

void CHD44780::setLockoutInt()
{
#ifdef ADAFRUIT_DISPLAY
	adafruitLCDColour(AC_RED);
#endif

	m_clockDisplayTimer.stop();           // Stop the clock display
	m_dmrScrollTimer1.stop();             // Stop the scroll timer on slot 1
	m_dmrScrollTimer2.stop();             // Stop the scroll timer on slot 2
	::lcdClear(m_fd);

	if (m_pwm) {
		if (m_pwmPin != 1U)
			::softPwmWrite(m_pwmPin, m_pwmBright);
		else
			::pwmWrite(m_pwmPin, (m_pwmBright / 100) * 1024);
	}

	::lcdPosition(m_fd, 0, 0);
	::lcdPuts(m_fd, "MMDVM");

	::lcdPosition(m_fd, 0, 1);
	::lcdPuts(m_fd, "Lockout");

	m_dmr = false;
}

void CHD44780::writeDStarInt(const char* my1, const char* my2, const char* your, const char* type, const char* reflector)
{
	assert(my1 != NULL);
	assert(my2 != NULL);
	assert(your != NULL);
	assert(type != NULL);
	assert(reflector != NULL);

#ifdef ADAFRUIT_DISPLAY
		adafruitLCDColour(AC_RED);
#endif

	m_clockDisplayTimer.stop();           // Stop the clock display
	::lcdClear(m_fd);

	if (m_pwm) {
		if (m_pwmPin != 1U)
			::softPwmWrite(m_pwmPin, m_pwmBright);
		else
			::pwmWrite(m_pwmPin, (m_pwmBright / 100) * 1024);
	}

	if (m_rows > 2U) {
		::lcdPosition(m_fd, 0, (m_rows / 2) - 2);
		::sprintf(m_buffer1, "%s%s", "D-Star", DEADSPACE);
		::lcdPrintf(m_fd, "%.*s", m_cols, m_buffer1);
	}

	::lcdPosition(m_fd, 0, (m_rows / 2) - 1);
	::lcdPrintf(m_fd, "%.8s/%.4s", my1, my2);
	::lcdPosition(m_fd, m_cols - 1, (m_rows / 2) - 1);

	if (strcmp(type, "R") == 0) {
		::lcdPutchar(m_fd, 2);
	} else {
		::lcdPutchar(m_fd, 3);
	}

	::sprintf(m_buffer1, "%.8s", your);
	
	char *p = m_buffer1;
	for (; *p; ++p) {
		if (*p == ' ')
			*p = '_';
	}

	if (strcmp(reflector, "        ") != 0) {
		::sprintf(m_buffer3, " via %.8s", reflector);
		strcat(m_buffer1, m_buffer3);
	}

	::lcdPosition(m_fd, 0, (m_rows / 2));
	::lcdPrintf(m_fd, "%.*s", m_cols, m_buffer1);

	// Start the D-Star scroll timer if text in m_buffer1 will not fit in the space available
	if (strlen(m_buffer1) > m_cols) {
		::sprintf(m_buffer3, "%.*s", m_cols, DEADSPACE);
		strcat(m_buffer1, m_buffer3);
		m_dstarScrollTimer.start();
	}

	m_dmr = false;
}

void CHD44780::clearDStarInt()
{
#ifdef ADAFRUIT_DISPLAY
	adafruitLCDColour(AC_PURPLE);
#endif

	m_clockDisplayTimer.stop();           // Stop the clock display
	m_dstarScrollTimer.stop();
	::lcdClear(m_fd);

	::lcdPosition(m_fd, 0, (m_rows / 2) - 1);
	::sprintf(m_buffer2, "%s%s", "D-Star", DEADSPACE);
	::lcdPrintf(m_fd, "%.*s", m_cols, m_buffer2);
	::lcdPosition(m_fd, 0, (m_rows / 2));
	::lcdPrintf(m_fd, "%.*s", m_cols, LISTENING);
}

void CHD44780::writeDMRInt(unsigned int slotNo, const std::string& src, bool group, const std::string& dst, const char* type)
{
	assert(type != NULL);

	if (!m_dmr) {
		m_clockDisplayTimer.stop();          // Stop the clock display
		::lcdClear(m_fd);

#ifdef ADAFRUIT_DISPLAY
		adafruitLCDColour(AC_GREEN);
#endif

		if (m_pwm) {
			if (m_pwmPin != 1U)
				::softPwmWrite(m_pwmPin, m_pwmBright);
			else
				::pwmWrite(m_pwmPin, (m_pwmBright / 100) * 1024);
		}

		if (m_duplex) {
			if (m_rows > 2U) {
				::lcdPosition(m_fd, 0, (m_rows / 2) - 2);
				::sprintf(m_buffer1, "%s%s", "DMR", DEADSPACE);
				::lcdPrintf(m_fd, "%.*s", m_cols, m_buffer1);
			}

			if (slotNo == 1U) {
				m_dmrScrollTimer2.stop();
				::lcdPosition(m_fd, 0, (m_rows / 2));
				::lcdPrintf(m_fd, "2 %.*s", m_cols - 2U, LISTENING);
			} else {
				m_dmrScrollTimer1.stop();
				::lcdPosition(m_fd, 0, (m_rows / 2) - 1);
				::lcdPrintf(m_fd, "1 %.*s", m_cols - 2U, LISTENING);
			}
		} else {
			m_dmrScrollTimer2.stop();

			if (m_rows > 2U) {
				::lcdPosition(m_fd, 0, (m_rows / 2) - 2);
				::sprintf(m_buffer1, "%s", DEADSPACE);
				::lcdPrintf(m_fd, "%.*s", m_cols, m_buffer1);
			}

			::lcdPosition(m_fd, 0, (m_rows / 2) - 1);
			::sprintf(m_buffer1, "%s%s", "DMR", DEADSPACE);
			::lcdPrintf(m_fd, "%.*s", m_cols, m_buffer1);
			::lcdPosition(m_fd, 0, (m_rows / 2));
			::lcdPrintf(m_fd, "%.*s", m_cols, LISTENING);
		}
	}

#ifdef ADAFRUIT_DISPLAY
	adafruitLCDColour(AC_RED);
#endif

	if (m_duplex) {
		if (m_rows > 2U) {
			::lcdPosition(m_fd, 0, (m_rows / 2) - 2);
			::sprintf(m_buffer1, "%s%s", "DMR", DEADSPACE);
			::lcdPrintf(m_fd, "%.*s", m_cols, m_buffer1);
		}

		if (slotNo == 1U) {
			::lcdPosition(m_fd, 0, (m_rows / 2) - 1);
			::lcdPuts(m_fd, "1 ");
			::sprintf(m_buffer1, "%s > %s%s", src.c_str(), group ? "TG" : "", dst.c_str());
			::lcdPrintf(m_fd, "%.*s", m_cols - 2U, m_buffer1);

			// Start the DMR scroll timer on slot 1 if text in m_buffer1 will not fit in the space available
			if (strlen(m_buffer1) > m_cols - 5 ) {
				::sprintf(m_buffer3, "%.*s", m_cols, DEADSPACE);
				strcat(m_buffer1, m_buffer3);
				m_dmrScrollTimer1.start();
			}

			::lcdPosition(m_fd, m_cols - 3U, (m_rows / 2) - 1);
			::lcdPuts(m_fd, " ");

			if (group) {
				::lcdPutchar(m_fd, 5);
			} else {
				::lcdPutchar(m_fd, 4);
			}

			if (strcmp(type, "R") == 0) {
				::lcdPutchar(m_fd, 2);
			} else {
				::lcdPutchar(m_fd, 3);
			}
		} else {
			::lcdPosition(m_fd, 0, (m_rows / 2));
			::lcdPuts(m_fd, "2 ");
			::sprintf(m_buffer2, "%s > %s%s", src.c_str(), group ? "TG" : "", dst.c_str());
			::lcdPrintf(m_fd, "%.*s", m_cols - 2U, m_buffer2);

			// Start the DMR scroll timer on slot 2 if text in m_buffer2 will not fit in the space available
			if (strlen(m_buffer2) > m_cols - 5 ) {
				::sprintf(m_buffer4, "%.*s", m_cols, DEADSPACE);
				strcat(m_buffer2, m_buffer4);
				m_dmrScrollTimer2.start();
			}

			::lcdPosition(m_fd, m_cols - 3U, (m_rows / 2));
			::lcdPuts(m_fd, " ");

			if (group) {
				::lcdPutchar(m_fd, 5);
			} else {
				::lcdPutchar(m_fd, 4);
			}

			if (strcmp(type, "R") == 0) {
				::lcdPutchar(m_fd, 2);
			} else {
				::lcdPutchar(m_fd, 3);
			}
		}
	} else {
		if (m_rows > 2U) {
			::lcdPosition(m_fd, 0, (m_rows / 2) - 2);
			::sprintf(m_buffer1, "%s%s", "DMR", DEADSPACE);
			::lcdPrintf(m_fd, "%.*s", m_cols, m_buffer1);
		}

		::lcdPosition(m_fd, 0, (m_rows / 2) - 1);
		::lcdPutchar(m_fd, 0);
		::sprintf(m_buffer2, " %s%s", src.c_str(), DEADSPACE);
		::lcdPrintf(m_fd, "%.*s", m_cols - 4U, m_buffer2);
		::lcdPosition(m_fd, m_cols - 1U, (m_rows / 2) - 1);

		if (strcmp(type, "R") == 0) {
			::lcdPutchar(m_fd, 2);
		} else {
			::lcdPutchar(m_fd, 3);
		}

		::lcdPosition(m_fd, 0, (m_rows / 2));
		::lcdPutchar(m_fd, 1);
		::sprintf(m_buffer2, " %s%s%s", group ? "TG" : "", dst.c_str(), DEADSPACE);
		::lcdPrintf(m_fd, "%.*s", m_cols - 4U, m_buffer2);
		::lcdPosition(m_fd, m_cols - 1U, (m_rows / 2));

		if (group) {
			::lcdPutchar(m_fd, 5);
		} else {
			::lcdPutchar(m_fd, 4);
		}
	}
	m_dmr = true;
}

void CHD44780::clearDMRInt(unsigned int slotNo)
{
#ifdef ADAFRUIT_DISPLAY
	adafruitLCDColour(AC_PURPLE);
#endif

	m_clockDisplayTimer.stop();           // Stop the clock display

	if (m_duplex) {
		if (slotNo == 1U) {
			m_dmrScrollTimer1.stop();            // Stop the scroll timer on slot 1
			::lcdPosition(m_fd, 0, (m_rows / 2) - 1);
			::lcdPrintf(m_fd, "1 %.*s", m_cols - 2U, LISTENING);
		} else {
			m_dmrScrollTimer2.stop();            // Stop the scroll timer on slot 2
			::lcdPosition(m_fd, 0, (m_rows / 2));
			::lcdPrintf(m_fd, "2 %.*s", m_cols - 2U, LISTENING);
		}
	} else {
		m_dmrScrollTimer2.stop();              // Stop the scroll timer on slot 2

		if (m_rows > 2U) {
			::lcdPosition(m_fd, 0, (m_rows / 2) - 2);
			::sprintf(m_buffer1, "%s", DEADSPACE);
			::lcdPrintf(m_fd, "%.*s", m_cols, m_buffer1);
		}

		::lcdPosition(m_fd, 0, (m_rows / 2) - 1);
		::sprintf(m_buffer2, "%s%s", "DMR", DEADSPACE);
		::lcdPrintf(m_fd, "%.*s", m_cols, m_buffer2);
		::lcdPosition(m_fd, 0, (m_rows / 2));
		::lcdPrintf(m_fd, "%.*s", m_cols, LISTENING);
	}
}

void CHD44780::writeFusionInt(const char* source, const char* dest, const char* type, const char* origin)
{
	assert(source != NULL);
	assert(dest != NULL);
	assert(type != NULL);
	assert(origin != NULL);

#ifdef ADAFRUIT_DISPLAY
		adafruitLCDColour(AC_RED);
#endif

	m_clockDisplayTimer.stop();           // Stop the clock display
	::lcdClear(m_fd);

	if (m_pwm) {
		if (m_pwmPin != 1U)
			::softPwmWrite(m_pwmPin, m_pwmBright);
		else
			::pwmWrite(m_pwmPin, (m_pwmBright / 100) * 1024);
	}

	::lcdPosition(m_fd, 0, 0);
	::lcdPuts(m_fd, "System Fusion");

	if (m_rows == 2U && m_cols == 16U) {
		char m_buffer1[16U];
		::sprintf(m_buffer1, "%.10s >", source);
		::lcdPosition(m_fd, 0, 1);
		::lcdPrintf(m_fd, "%.*s", m_cols, m_buffer1);
	} else if (m_rows == 4U && m_cols == 16U) {
		char m_buffer1[16U];
		::sprintf(m_buffer1, "%.10s >", source);
		::lcdPosition(m_fd, 0, 1);
		::lcdPrintf(m_fd, "%.*s", m_cols, m_buffer1);

		::sprintf(m_buffer1, "%.10s", dest);
		::lcdPosition(m_fd, 0, 2);
		::lcdPrintf(m_fd, "%.*s", m_cols, m_buffer1);
	} else if (m_rows == 4U && m_cols == 20U) {
		char m_buffer1[20U];
		::sprintf(m_buffer1, "%.10s >", source);
		::lcdPosition(m_fd, 0, 1);
		::lcdPrintf(m_fd, "%.*s", m_cols, m_buffer1);

		::sprintf(m_buffer1, "%.10s", dest);
		::lcdPosition(m_fd, 0, 2);
		::lcdPrintf(m_fd, "%.*s", m_cols, m_buffer1);
	} else if (m_rows == 2 && m_cols == 40U) {
		char m_buffer1[40U];
		::sprintf(m_buffer1, "%.10s > %.10s", source, dest);

		::lcdPosition(m_fd, 0, 1);
		::lcdPrintf(m_fd, "%.*s", m_cols, m_buffer1);
	}

	m_dmr = false;
}

void CHD44780::clearFusionInt()
{
#ifdef ADAFRUIT_DISPLAY
	adafruitLCDColour(AC_PURPLE);
#endif

	m_clockDisplayTimer.stop();           // Stop the clock display

	if (m_rows == 2U && m_cols == 16U) {
		::lcdPosition(m_fd, 0, 1);
		::lcdPrintf(m_fd, "%.*s", m_cols, LISTENING);
	} else if (m_rows == 4U && m_cols == 16U) {
		::lcdPosition(m_fd, 0, 1);
		::lcdPrintf(m_fd, "%.*s", m_cols, LISTENING);

		::lcdPosition(m_fd, 0, 2);
		::lcdPrintf(m_fd, "%.*s", m_cols, "                    ");
	} else if (m_rows == 4U && m_cols == 20U) {
		::lcdPosition(m_fd, 0, 1);
		::lcdPrintf(m_fd, "%.*s", m_cols, LISTENING);

		::lcdPosition(m_fd, 0, 2);
		::lcdPrintf(m_fd, "%.*s", m_cols, "                    ");
	} else if (m_rows == 2 && m_cols == 40U) {
		::lcdPosition(m_fd, 0, 1);
		::lcdPrintf(m_fd, "%.*s", m_cols, LISTENING);
	}
}

<<<<<<< HEAD
void CHD44780::writeP25Int(const char* source, bool group, unsigned int dest, const char* type)
{
	assert(source != NULL);
	assert(type != NULL);

#ifdef ADAFRUIT_DISPLAY
		adafruitLCDColour(AC_RED);
#endif

	m_clockDisplayTimer.stop();           // Stop the clock display
	::lcdClear(m_fd);

	if (m_pwm) {
		if (m_pwmPin != 1U)
			::softPwmWrite(m_pwmPin, m_pwmBright);
		else
			::pwmWrite(m_pwmPin, (m_pwmBright / 100) * 1024);
	}

	::lcdPosition(m_fd, 0, 0);
	::lcdPuts(m_fd, "P25");

	if (m_rows == 2U && m_cols == 16U) {
		char m_buffer1[16U];
		::sprintf(m_buffer1, "%.10s >", source);
		::lcdPosition(m_fd, 0, 1);
		::lcdPrintf(m_fd, "%.*s", m_cols, m_buffer1);
	} else if (m_rows == 4U && m_cols == 16U) {
		char m_buffer1[16U];
		::sprintf(m_buffer1, "%.10s >", source);
		::lcdPosition(m_fd, 0, 1);
		::lcdPrintf(m_fd, "%.*s", m_cols, m_buffer1);

		::sprintf(m_buffer1, "%s%u", group ? "TG" : "", dest);
		::lcdPosition(m_fd, 0, 2);
		::lcdPrintf(m_fd, "%.*s", m_cols, m_buffer1);
	} else if (m_rows == 4U && m_cols == 20U) {
		char m_buffer1[20U];
		::sprintf(m_buffer1, "%.10s >", source);
		::lcdPosition(m_fd, 0, 1);
		::lcdPrintf(m_fd, "%.*s", m_cols, m_buffer1);

		::sprintf(m_buffer1, "%s%u", group ? "TG" : "", dest);
		::lcdPosition(m_fd, 0, 2);
		::lcdPrintf(m_fd, "%.*s", m_cols, m_buffer1);
	} else if (m_rows == 2 && m_cols == 40U) {
		char m_buffer1[40U];
		::sprintf(m_buffer1, "%.10s > %s%u", source, group ? "TG" : "", dest);

		::lcdPosition(m_fd, 0, 1);
		::lcdPrintf(m_fd, "%.*s", m_cols, m_buffer1);
	}

	m_dmr = false;
}

void CHD44780::clearP25Int()
{
#ifdef ADAFRUIT_DISPLAY
	adafruitLCDColour(AC_PURPLE);
#endif

	m_clockDisplayTimer.stop();           // Stop the clock display

	if (m_rows == 2U && m_cols == 16U) {
		::lcdPosition(m_fd, 0, 1);
		::lcdPrintf(m_fd, "%.*s", m_cols, LISTENING);
	} else if (m_rows == 4U && m_cols == 16U) {
		::lcdPosition(m_fd, 0, 1);
		::lcdPrintf(m_fd, "%.*s", m_cols, LISTENING);

		::lcdPosition(m_fd, 0, 2);
		::lcdPrintf(m_fd, "%.*s", m_cols, "                    ");
	} else if (m_rows == 4U && m_cols == 20U) {
		::lcdPosition(m_fd, 0, 1);
		::lcdPrintf(m_fd, "%.*s", m_cols, LISTENING);

		::lcdPosition(m_fd, 0, 2);
		::lcdPrintf(m_fd, "%.*s", m_cols, "                    ");
	} else if (m_rows == 2 && m_cols == 40U) {
		::lcdPosition(m_fd, 0, 1);
		::lcdPrintf(m_fd, "%.*s", m_cols, LISTENING);
	}
=======
void CHD44780::writeCWInt()
{
	::lcdPosition(m_fd, m_cols - 5, m_rows - 1);
	::lcdPuts(m_fd, "CW TX");
}

void CHD44780::clearCWInt()
{
	::lcdPosition(m_fd, m_cols - 5, m_rows - 1);
	::lcdPuts(m_fd, " Idle");
>>>>>>> 3a20b886
}

void CHD44780::clockInt(unsigned int ms)
{
	m_clockDisplayTimer.clock(ms);
	m_dmrScrollTimer1.clock(ms);
	m_dmrScrollTimer2.clock(ms);
	m_dstarScrollTimer.clock(ms);

	// Idle clock display 
	if (m_displayClock && m_clockDisplayTimer.isRunning() && m_clockDisplayTimer.hasExpired()) {
			time_t currentTime;
			struct tm *Time;
			time(&currentTime);

			if (m_utc) {
				Time = gmtime(&currentTime);
			} else {
				Time = localtime(&currentTime);
			}
			
			setlocale(LC_TIME,"");
			strftime(m_buffer1, 128, "%X", Time);  // Time
			strftime(m_buffer2, 128, "%x", Time);  // Date

			if (m_cols == 16U && m_rows == 2U) {
				::lcdPosition(m_fd, m_cols - 10, 1);
				::lcdPrintf(m_fd, "%s%.*s", strlen(m_buffer1) > 8 ? "" : "  ", 10, m_buffer1);
			} else {
				::lcdPosition(m_fd, (m_cols - (strlen(m_buffer1) == 8 ? 8 : 10)) / 2, m_rows == 2 ? 1 : 2);
				::lcdPrintf(m_fd, "%.*s", strlen(m_buffer1) == 8 ? 8 : 10, m_buffer1);
				::lcdPosition(m_fd, (m_cols - strlen(m_buffer2)) / 2, m_rows == 2 ? 0 : 1);
				::lcdPrintf(m_fd, "%s", m_buffer2);
			}

			m_clockDisplayTimer.start();
	}

	// DMR Slot 1 scrolling
	if (m_dmrScrollTimer1.isRunning() && m_dmrScrollTimer1.hasExpired()) {
		strncat(m_buffer1, m_buffer1, 1);                      // Move the first character to the end of the buffer
		memmove(m_buffer1, m_buffer1 + 1, strlen(m_buffer1));  // Strip the first character
		::lcdPosition(m_fd, 2, (m_rows / 2) - 1);              // Position on the LCD
		::lcdPrintf(m_fd, "%.*s", m_cols - 5U, m_buffer1);     // Print it out
		m_dmrScrollTimer1.start();                             // Restart the scroll timer
	}

	// DMR Slot 2 scrolling
	if (m_dmrScrollTimer2.isRunning() && m_dmrScrollTimer2.hasExpired()) {
		strncat(m_buffer2, m_buffer2, 1);
		memmove(m_buffer2, m_buffer2 + 1, strlen(m_buffer2));
		::lcdPosition(m_fd, 2, (m_rows / 2));
		::lcdPrintf(m_fd, "%.*s", m_cols - 5U, m_buffer2);
		m_dmrScrollTimer2.start();
	}

	// D-Star scrolling
	if (m_dstarScrollTimer.isRunning() && m_dstarScrollTimer.hasExpired()) {
		strncat(m_buffer1, m_buffer1, 1);
		memmove(m_buffer1, m_buffer1 + 1, strlen(m_buffer1));
		::lcdPosition(m_fd, 0, (m_rows / 2));
		::lcdPrintf(m_fd, "%.*s", m_cols, m_buffer1);
		m_dstarScrollTimer.start();
	}
}

void CHD44780::close()
{
}<|MERGE_RESOLUTION|>--- conflicted
+++ resolved
@@ -730,7 +730,6 @@
 	}
 }
 
-<<<<<<< HEAD
 void CHD44780::writeP25Int(const char* source, bool group, unsigned int dest, const char* type)
 {
 	assert(source != NULL);
@@ -814,7 +813,8 @@
 		::lcdPosition(m_fd, 0, 1);
 		::lcdPrintf(m_fd, "%.*s", m_cols, LISTENING);
 	}
-=======
+}
+
 void CHD44780::writeCWInt()
 {
 	::lcdPosition(m_fd, m_cols - 5, m_rows - 1);
@@ -825,7 +825,6 @@
 {
 	::lcdPosition(m_fd, m_cols - 5, m_rows - 1);
 	::lcdPuts(m_fd, " Idle");
->>>>>>> 3a20b886
 }
 
 void CHD44780::clockInt(unsigned int ms)
